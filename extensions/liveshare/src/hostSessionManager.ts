/*---------------------------------------------------------------------------------------------
 *  Copyright (c) Microsoft Corporation. All rights reserved.
 *  Licensed under the Source EULA. See License.txt in the project root for license information.
 *--------------------------------------------------------------------------------------------*/
import * as vscode from 'vscode';
import { LiveShare, SharedService } from './liveshare';
import { ConnectionProvider } from './providers/connectionProvider';
import { QueryProvider } from './providers/queryProvider';
import { StatusProvider } from './providers/statusProvider';
import { LiveShareServiceName } from './constants';

declare var require: any;
let vsls = require('vsls');

export class HostSessionManager {

	constructor(
		context: vscode.ExtensionContext,
		private _vslsApi: LiveShare
	) {
		const self = this;
		self._vslsApi!.onDidChangeSession(async function onLiveShareSessionCHange(e: any) {
			const isHost = e.session.role === vsls.Role.Host;
			if (!isHost) {
				return;
			}
			const sharedService: SharedService = await self._vslsApi.shareService(LiveShareServiceName);
			if (!sharedService) {
				vscode.window.showErrorMessage('Could not create a shared service. You have to set "liveshare.features" to "experimental" in your user settings in order to use this extension.');
				return;
			}

<<<<<<< HEAD
			new StatusProvider(isHost, self._vslsApi, sharedService);
=======
			const connectionProvider = new ConnectionProvider(isHost, vslsApi, sharedService);
>>>>>>> 00a78c4c

			new ConnectionProvider(isHost, sharedService);
			// let queryProviderMssql = azdata.dataprotocol.getProvider<azdata.QueryProvider>('MSSQL', azdata.DataProviderType.QueryProvider);
			const queryProvider = new QueryProvider(false, self._vslsApi);
			queryProvider.initialize(true, sharedService);

<<<<<<< HEAD
			new StatusProvider(isHost, self._vslsApi, sharedService);
=======
			new StatusProvider(
				isHost,
				vslsApi,
				connectionProvider,
				sharedService);
>>>>>>> 00a78c4c
		});
	}
}<|MERGE_RESOLUTION|>--- conflicted
+++ resolved
@@ -30,26 +30,17 @@
 				return;
 			}
 
-<<<<<<< HEAD
-			new StatusProvider(isHost, self._vslsApi, sharedService);
-=======
-			const connectionProvider = new ConnectionProvider(isHost, vslsApi, sharedService);
->>>>>>> 00a78c4c
+			const connectionProvider = new ConnectionProvider(isHost, self._vslsApi, sharedService);
 
-			new ConnectionProvider(isHost, sharedService);
 			// let queryProviderMssql = azdata.dataprotocol.getProvider<azdata.QueryProvider>('MSSQL', azdata.DataProviderType.QueryProvider);
 			const queryProvider = new QueryProvider(false, self._vslsApi);
 			queryProvider.initialize(true, sharedService);
 
-<<<<<<< HEAD
-			new StatusProvider(isHost, self._vslsApi, sharedService);
-=======
 			new StatusProvider(
 				isHost,
-				vslsApi,
+				self._vslsApi,
 				connectionProvider,
 				sharedService);
->>>>>>> 00a78c4c
 		});
 	}
 }