--- conflicted
+++ resolved
@@ -84,12 +84,8 @@
 				} else {
 					await this.installOfflinePipDependencies();
 				}
-<<<<<<< HEAD
-				let doOnlineInstall = this._usingExistingPython;
-				await this.installSparkMagic(doOnlineInstall);
+
 				await this.installPowershell(true);
-=======
->>>>>>> aad9c0f9
 			} catch (err) {
 				this.outputChannel.appendLine(msgDependenciesInstallationFailed(utils.getErrorMessage(err)));
 				throw err;
@@ -441,27 +437,6 @@
 		}
 	}
 
-<<<<<<< HEAD
-	private async installSparkMagic(doOnlineInstall: boolean): Promise<void> {
-		let installSparkMagic: string;
-		if (process.platform === constants.winPlatform || this._usingExistingPython) {
-			// Overwrite existing install of sparkmagic, since we use a custom version
-			let cmdOptions = this._usingExistingPython ? '--user --force-reinstall' : '--force-reinstall';
-			let sparkWheel = path.join(this._pythonPackageDir, `sparkmagic-${constants.sparkMagicVersion}-py3-none-any.whl`);
-			if (doOnlineInstall) {
-				installSparkMagic = `"${this._pythonExecutable}" -m pip install ${cmdOptions} "${sparkWheel}" --no-warn-script-location`;
-			} else {
-				installSparkMagic = `"${this._pythonExecutable}" -m pip install ${cmdOptions} --no-index "${sparkWheel}" --find-links "${this._pythonPackageDir}" --no-warn-script-location`;
-			}
-		}
-
-		if (installSparkMagic) {
-			this.outputChannel.show(true);
-			this.outputChannel.appendLine(localize('msgInstallingSpark', "Installing SparkMagic..."));
-			await this.executeStreamedCommand(installSparkMagic);
-		}
-	}
-
 	private async installPowershell(doOnlineInstall: boolean): Promise<void> {
 		let installPowershell: string;
 		let cmdOptions = this._usingExistingPython ? '--user' : '';
@@ -480,8 +455,6 @@
 		}
 	}
 
-=======
->>>>>>> aad9c0f9
 	private async installPipDependencies(): Promise<void> {
 		this.outputChannel.show(true);
 		this.outputChannel.appendLine(localize('msgInstallStart', "Installing required packages to run Notebooks..."));
