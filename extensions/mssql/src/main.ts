--- conflicted
+++ resolved
@@ -8,7 +8,6 @@
 import * as path from 'path';
 import * as os from 'os';
 import * as nls from 'vscode-nls';
-import * as fs from 'fs';
 
 const localize = nls.loadMessageBundle();
 
@@ -37,6 +36,7 @@
 import { MssqlIconProvider } from './iconProvider';
 import { registerServiceEndpoints } from './dashboard/serviceEndpoints';
 import { getBookExtensionContributions } from './dashboard/bookExtensions';
+import { registerBooksWidget } from './dashboard/bookWidget';
 
 const baseConfig = require('./config.json');
 const outputChannel = vscode.window.createOutputChannel(Constants.serviceName);
@@ -118,165 +118,12 @@
 	registerHdfsCommands(context, prompter, appContext);
 	context.subscriptions.push({ dispose: () => languageClient.stop() });
 
-<<<<<<< HEAD
-	azdata.ui.registerModelViewProvider('books-widget', async (view) => {
-		const container = view.modelBuilder.flexContainer().withLayout({ flexFlow: 'column', width: '100%', height: '100%', alignItems: 'left' }).component();
-		const bookslocationContainer = view.modelBuilder.flexContainer().withLayout({ flexFlow: 'column', width: '270px', height: '100%', alignItems: 'left', position: 'absolute' }).component();
-		const bookRow = view.modelBuilder.flexContainer().withLayout({ flexFlow: 'row' }).component();
-		const tsgbooklink = view.modelBuilder.button().withProperties<azdata.ButtonProperties>({
-			label: localize('troubleshootingBooks', 'Troubleshooting Book'),
-			title: localize('troubleshootingBooksTitle', 'Troubleshooting Book'),
-		}).component();
-		tsgbooklink.onDidClick(() => {
-			pickFolderAndSaveBooks().then(function (pickedFolder) {
-				if (pickedFolder) {
-					// Prompt for reload or open new instance.
-					promptToReloadWindow(pickedFolder);
-				}
-			});
-		});
-		// view.modelBuilder.hyperlink().withProperties<azdata.HyperlinkComponentProperties>({label: 'Troubleshooting Notebooks', url: 'https://jupyter.org/jupyter-book/intro.html'}).component();
-		bookRow.addItem(tsgbooklink, { CSSStyles: { 'width': '100%', 'color': '#0078d4', 'text-decoration': 'underline', 'padding-top': '10px', 'text-align': 'left' } });
-		container.addItem(bookRow, { CSSStyles: { 'padding-left': '10px', 'border-top': 'solid 1px #ccc', 'box-sizing': 'border-box', 'user-select': 'text' } });
-		bookslocationContainer.addItem(container, { CSSStyles: { 'padding-top': '25px', 'padding-left': '5px' } });
-		await view.initializeModel(bookslocationContainer);
-	});
-	async function pickFolderAndSaveBooks(): Promise<vscode.Uri> {
-		let filter = {
-			'All files': ['*']
-		};
-		let uris = await vscode.window.showOpenDialog({
-			filters: filter,
-			canSelectFiles: false,
-			canSelectMany: false,
-			canSelectFolders: true,
-			openLabel: 'Pick Folder'
-		});
-		if (uris && uris.length > 0) {
-			let fileUri = uris[0];
-			// Test code: copy a test file return the path
-			const notebookRelativePath: string = 'notebooks/tsg/cluster-status.ipynb';
-			const notebookFullPath: string = path.join(appContext.extensionContext.extensionPath, notebookRelativePath);
-			let targetPath = path.join(fileUri.path, 'test.ipynb');
-			fs.copyFileSync(notebookFullPath, targetPath);
-			// Next To Do: Copy the books to the picked folder
-			return fileUri;
-		}
-		return undefined; // vscode.Uri.parse(os.homedir());
-	}
-	function promptToReloadWindow(folderUri: vscode.Uri) {
-		const actionReload = 'Reload';
-		const actionOpenNew = 'Open New Instance';
-		vscode.window.showInformationMessage(`Reload window in order for opening the jupyter books.`, actionReload, actionOpenNew)
-			.then(selectedAction => {
-				// vscode.commands.executeCommand('_workbench.enterWorkspace', folderUri, {});
-				if (selectedAction === actionReload) {
-					vscode.commands.executeCommand('workbench.action.reloadWindow');
-				}
-				if (selectedAction === actionOpenNew) {
-					//vscode.commands.executeCommand('_files.pickFolderAndOpen', folderUri, {forceNewWindow: true});
-					vscode.commands.executeCommand('_files.pickFolderAndOpen', { forceNewWindow: true });
-				}
-			});
-	}
-
-	azdata.ui.registerModelViewProvider('bdc-endpoints', async (view) => {
-
-		const endpointsArray: Array<Utils.IEndpoint> = Object.assign([], view.serverInfo.options['clusterEndpoints']);
-		endpointsArray.forEach(endpointInfo => {
-			endpointInfo.isHyperlink = true;
-			endpointInfo.hyperlink = 'https://' + endpointInfo.ipAddress + ':' + endpointInfo.port;
-
-		});
-		if (endpointsArray.length > 0) {
-			const managementProxyEp = endpointsArray.find(e => e.serviceName === 'management-proxy' || e.serviceName === 'mgmtproxy');
-			if (managementProxyEp) {
-				endpointsArray.push(getCustomEndpoint(managementProxyEp, localize("grafana", "Metrics Dashboard"), '/grafana/d/wZx3OUdmz'));
-				endpointsArray.push(getCustomEndpoint(managementProxyEp, localize("kibana", "Log Search Dashboard"), '/kibana/app/kibana#/discover'));
-			}
-
-			const gatewayEp = endpointsArray.find(e => e.serviceName === 'gateway');
-			if (gatewayEp) {
-				endpointsArray.push(getCustomEndpoint(gatewayEp, localize("sparkHostory", "Spark Job Monitoring"), '/gateway/default/sparkhistory'));
-				endpointsArray.push(getCustomEndpoint(gatewayEp, localize("yarnHistory", "Spark Resource Management"), '/gateway/default/yarn'));
-			}
-
-			const container = view.modelBuilder.flexContainer().withLayout({ flexFlow: 'column', width: '100%', height: '100%', alignItems: 'left' }).component();
-			endpointsArray.forEach(endpointInfo => {
-				const endPointRow = view.modelBuilder.flexContainer().withLayout({ flexFlow: 'row' }).component();
-				const nameCell = view.modelBuilder.text().withProperties<azdata.TextComponentProperties>({ value: getFriendlyEndpointNames(endpointInfo.serviceName) }).component();
-				endPointRow.addItem(nameCell, { CSSStyles: { 'width': '35%', 'font-weight': '600', 'user-select': 'text' } });
-				if (endpointInfo.isHyperlink) {
-					const linkCell = view.modelBuilder.hyperlink().withProperties<azdata.HyperlinkComponentProperties>({ label: endpointInfo.hyperlink, url: endpointInfo.hyperlink }).component();
-					endPointRow.addItem(linkCell, { CSSStyles: { 'width': '62%', 'color': '#0078d4', 'text-decoration': 'underline', 'padding-top': '10px' } });
-				}
-				else {
-					const endpointCell = view.modelBuilder.text().withProperties<azdata.TextComponentProperties>({ value: endpointInfo.ipAddress + ':' + endpointInfo.port }).component();
-					endPointRow.addItem(endpointCell, { CSSStyles: { 'width': '62%', 'user-select': 'text' } });
-				}
-				const copyValueCell = view.modelBuilder.button().component();
-				copyValueCell.iconPath = { light: context.asAbsolutePath('resources/light/copy.png'), dark: context.asAbsolutePath('resources/dark/copy_inverse.png') };
-				copyValueCell.onDidClick(() => {
-					vscode.env.clipboard.writeText(endpointInfo.hyperlink);
-				});
-				copyValueCell.title = localize("copyText", "Copy");
-				copyValueCell.iconHeight = '14px';
-				copyValueCell.iconWidth = '14px';
-				endPointRow.addItem(copyValueCell, { CSSStyles: { 'width': '3%', 'padding-top': '10px' } });
-
-				container.addItem(endPointRow, { CSSStyles: { 'padding-left': '10px', 'border-top': 'solid 1px #ccc', 'box-sizing': 'border-box', 'user-select': 'text' } });
-			});
-			const endpointsContainer = view.modelBuilder.flexContainer().withLayout({ flexFlow: 'column', width: '540px', height: '100%', alignItems: 'left', position: 'absolute' }).component();
-			endpointsContainer.addItem(container, { CSSStyles: { 'padding-top': '25px', 'padding-left': '5px' } });
-
-			await view.initializeModel(endpointsContainer);
-		}
-
-	});
-
-	function getCustomEndpoint(parentEndpoint: Utils.IEndpoint, serviceName: string, serviceUrl?: string): Utils.IEndpoint {
-		if (parentEndpoint) {
-			let endpoint: Utils.IEndpoint = {
-				serviceName: serviceName,
-				ipAddress: parentEndpoint.ipAddress,
-				port: parentEndpoint.port,
-				isHyperlink: serviceUrl ? true : false,
-				hyperlink: 'https://' + parentEndpoint.ipAddress + ':' + parentEndpoint.port + serviceUrl
-			};
-			return endpoint;
-		}
-		return null;
-	}
-
-	function getFriendlyEndpointNames(name: string): string {
-		let friendlyName: string = name;
-		switch (name) {
-			case 'app-proxy':
-				friendlyName = localize("appproxy", "Application Proxy");
-				break;
-			case 'controller':
-				friendlyName = localize("controller", "Cluster Management Service");
-				break;
-			case 'gateway':
-				friendlyName = localize("gateway", "HDFS and Spark");
-				break;
-			case 'management-proxy':
-				friendlyName = localize("managementproxy", "Management Proxy");
-				break;
-			case 'mgmtproxy':
-				friendlyName = localize("mgmtproxy", "Management Proxy");
-				break;
-			default:
-				break;
-		}
-		return friendlyName;
-	}
-=======
 	registerServiceEndpoints(context);
 	// Get book contributions - in the future this will be integrated with the Books/Notebook widget to show as a dashboard widget
 	const bookContributionProvider = getBookExtensionContributions(context);
 	context.subscriptions.push(bookContributionProvider);
->>>>>>> b2143574
+
+	registerBooksWidget(bookContributionProvider);
 
 	let api: MssqlExtensionApi = {
 		getMssqlObjectExplorerBrowser(): MssqlObjectExplorerBrowser {
