--- conflicted
+++ resolved
@@ -50,13 +50,7 @@
 import { IAccessibilityService, AccessibilitySupport } from 'vs/platform/accessibility/common/accessibility';
 import { IWorkbenchContribution } from 'vs/workbench/common/contributions';
 import { IStatusbarEntryAccessor, IStatusbarService, StatusbarAlignment, IStatusbarEntry } from 'vs/platform/statusbar/common/statusbar';
-<<<<<<< HEAD
-import { setMode } from 'sql/workbench/browser/parts/editor/editorStatusModeSelect';
-=======
-
-// {{SQL CARBON EDIT}}
-import { IQueryEditorService } from 'sql/workbench/services/queryEditor/common/queryEditorService';
->>>>>>> 0793e11b
+import { setMode } from 'sql/workbench/browser/parts/editor/editorStatusModeSelect'; // {{SQL CARBON EDIT}}
 
 class SideBySideEditorEncodingSupport implements IEncodingSupport {
 	constructor(private master: IEncodingSupport, private details: IEncodingSupport) { }
@@ -868,8 +862,7 @@
 		@IQuickInputService private readonly quickInputService: IQuickInputService,
 		@IPreferencesService private readonly preferencesService: IPreferencesService,
 		@IInstantiationService private readonly instantiationService: IInstantiationService,
-		@IUntitledEditorService private readonly untitledEditorService: IUntitledEditorService,
-		@IQueryEditorService private readonly queryEditorService: IQueryEditorService // {{ SQL CARBON EDIT }}
+		@IUntitledEditorService private readonly untitledEditorService: IUntitledEditorService
 	) {
 		super(actionId, actionLabel);
 	}
@@ -989,15 +982,7 @@
 
 				// Change mode
 				if (typeof languageSelection !== 'undefined') {
-<<<<<<< HEAD
 					this.instantiationService.invokeFunction(setMode, modeSupport, activeEditor, languageSelection.languageIdentifier.language); // {{SQL CARBON EDIT}} @anthonydresser use custom setMode
-=======
-					this.queryEditorService.sqlLanguageModeCheck(textModel, languageSelection, activeEditor).then(newTextModel => {
-						if (newTextModel) {
-							modeSupport.setMode(languageSelection.languageIdentifier.language);
-						}
-					});
->>>>>>> 0793e11b
 				}
 			}
 		}
