--- conflicted
+++ resolved
@@ -429,10 +429,6 @@
 		}
 
 		// {{SQL CARBON EDIT}}
-<<<<<<< HEAD
-		if (/@visualizerExtensions/i.test(query.value)) {
-			return this.getVisualizerExtensions(token);
-=======
 		let promiseRecommendedExtensionsByScenario;
 		Object.keys(product.recommendedExtensionsByScenario).forEach(scenarioType => {
 			let re = new RegExp('@' + scenarioType, 'i');
@@ -442,7 +438,6 @@
 		});
 		if (promiseRecommendedExtensionsByScenario) {
 			return promiseRecommendedExtensionsByScenario;
->>>>>>> 2c12b95e
 		}
 		// {{SQL CARBON EDIT}} - End
 
@@ -673,13 +668,6 @@
 	}
 
 	// {{SQL CARBON EDIT}}
-<<<<<<< HEAD
-	private getVisualizerExtensions(token: CancellationToken): Promise<IPagedModel<IExtension>> {
-		return this.extensionsWorkbenchService.queryLocal()
-			.then(result => result.filter(e => e.type === ExtensionType.User))
-			.then(local => {
-				return this.tipsService.getVisualizerExtensions().then((recommmended) => {
-=======
 	private getRecommendedExtensionsByScenario(token: CancellationToken, scenarioType: string): Promise<IPagedModel<IExtension>> {
 		if (!scenarioType) {
 			return Promise.reject(new Error(localize('scenarioTypeUndefined', 'The scenario type for extension recommendations must be provided.')));
@@ -688,7 +676,6 @@
 			.then(result => result.filter(e => e.type === ExtensionType.User))
 			.then(local => {
 				return this.tipsService.getRecommendedExtensionsByScenario(scenarioType).then((recommmended) => {
->>>>>>> 2c12b95e
 					const installedExtensions = local.map(x => `${x.publisher}.${x.name}`);
 					return this.extensionsWorkbenchService.queryGallery(token).then((pager) => {
 						// filter out installed extensions and the extensions not in the recommended list
