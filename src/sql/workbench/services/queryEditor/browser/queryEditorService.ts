/*---------------------------------------------------------------------------------------------
 *  Copyright (c) Microsoft Corporation. All rights reserved.
 *  Licensed under the Source EULA. See License.txt in the project root for license information.
 *--------------------------------------------------------------------------------------------*/

import { QueryResultsInput } from 'sql/workbench/parts/query/common/queryResultsInput';
<<<<<<< HEAD
import { QueryEditorInput } from 'sql/workbench/parts/query/common/queryEditorInput';
import { EditDataInput } from 'sql/workbench/parts/editData/common/editDataInput';
=======
import { QueryInput } from 'sql/workbench/parts/query/common/queryInput';
import { EditDataInput } from 'sql/workbench/parts/editData/browser/editDataInput';
>>>>>>> 658cf518
import { IConnectableInput, IConnectionManagementService } from 'sql/platform/connection/common/connectionManagement';
import { IQueryEditorService } from 'sql/workbench/services/queryEditor/common/queryEditorService';
import { UntitledQueryEditorInput } from 'sql/workbench/parts/query/common/untitledQueryEditorInput';

<<<<<<< HEAD
=======
import { ITextModel } from 'vs/editor/common/model';
>>>>>>> 658cf518
import { IUntitledEditorService } from 'vs/workbench/services/untitled/common/untitledEditorService';
import { IEditorService } from 'vs/workbench/services/editor/common/editorService';
import { IInstantiationService } from 'vs/platform/instantiation/common/instantiation';
import { URI } from 'vs/base/common/uri';
import * as paths from 'vs/base/common/extpath';
import { isLinux } from 'vs/base/common/platform';
import { Schemas } from 'vs/base/common/network';
<<<<<<< HEAD
import { EditDataResultsInput } from 'sql/workbench/parts/editData/common/editDataResultsInput';
import { IConfigurationService } from 'vs/platform/configuration/common/configuration';
import { IFileService } from 'vs/platform/files/common/files';
import { replaceConnection } from 'sql/workbench/browser/taskUtilities';
=======
import { INotificationService } from 'vs/platform/notification/common/notification';
import { EditDataResultsInput } from 'sql/workbench/parts/editData/browser/editDataResultsInput';
import { IEditorInput, IEditor } from 'vs/workbench/common/editor';
import { ICodeEditor } from 'vs/editor/browser/editorBrowser';
import { ILanguageSelection } from 'vs/editor/common/services/modeService';
import { IConfigurationService } from 'vs/platform/configuration/common/configuration';
import { IEditorGroup } from 'vs/workbench/services/editor/common/editorGroupsService';
import { FileEditorInput } from 'vs/workbench/contrib/files/common/editors/fileEditorInput';
>>>>>>> 658cf518

/**
 * Service wrapper for opening and creating SQL documents as sql editor inputs
 */
export class QueryEditorService implements IQueryEditorService {

	public _serviceBrand: any;

<<<<<<< HEAD
	constructor(
=======
	private static CHANGE_UNSUPPORTED_ERROR_MESSAGE = nls.localize(
		'queryEditorServiceChangeUnsupportedError',
		"Change Language Mode is not supported for unsaved queries"
	);

	private static CHANGE_ERROR_MESSAGE = nls.localize(
		'queryEditorServiceChangeError',
		"Please save or discard changes before switching to/from the SQL Language Mode"
	);

	constructor(
		@INotificationService private _notificationService: INotificationService,
>>>>>>> 658cf518
		@IUntitledEditorService private _untitledEditorService: IUntitledEditorService,
		@IInstantiationService private _instantiationService: IInstantiationService,
		@IEditorService private _editorService: IEditorService,
		@IConnectionManagementService private _connectionManagementService: IConnectionManagementService,
		@IConfigurationService private _configurationService: IConfigurationService
	) {
	}

	////// Public functions

	/**
	 * Creates new untitled document for SQL query and opens in new editor tab
	 */
	public newSqlEditor(sqlContent?: string, connectionProviderName?: string, isDirty?: boolean, objectName?: string): Promise<IConnectableInput> {
		return new Promise<IConnectableInput>(async (resolve, reject) => {
			try {
				// Create file path and file URI
				let filePath = await this.createUntitledSqlFilePath();
				let docUri: URI = URI.from({ scheme: Schemas.untitled, path: filePath });

				// Create a sql document pane with accoutrements
				const fileInput = this._untitledEditorService.createOrGet(docUri, 'sql');
				let untitledEditorModel = await fileInput.resolve();
				if (sqlContent) {
					untitledEditorModel.textEditorModel.setValue(sqlContent);
					if (isDirty === false || (isDirty === undefined && !this._configurationService.getValue<boolean>('sql.promptToSaveGeneratedFiles'))) {
						untitledEditorModel.setDirty(false);
					}
				}

				const queryResultsInput: QueryResultsInput = this._instantiationService.createInstance(QueryResultsInput, docUri.toString());
				let queryInput = this._instantiationService.createInstance(UntitledQueryEditorInput, objectName, fileInput, queryResultsInput);

				this._editorService.openEditor(queryInput, { pinned: true })
					.then((editor) => {
						resolve(editor.input as UntitledQueryEditorInput);
					}, (error) => {
						reject(error);
					});
			} catch (error) {
				reject(error);
			}
		});
	}

	/**
	 * Creates new edit data session
	 */
	public newEditDataEditor(schemaName: string, tableName: string, sqlContent: string): Promise<IConnectableInput> {

		return new Promise<IConnectableInput>(async (resolve, reject) => {
			try {
				// Create file path and file URI
				let objectName = schemaName ? schemaName + '.' + tableName : tableName;
				let filePath = await this.createPrefixedSqlFilePath(objectName);
				let docUri: URI = URI.from({ scheme: Schemas.untitled, path: filePath });

				// Create a sql document pane with accoutrements
				const fileInput = this._untitledEditorService.createOrGet(docUri, 'sql');
				fileInput.resolve().then(m => {
					if (sqlContent) {
						m.textEditorModel.setValue(sqlContent);
					}
				});

				// Create an EditDataInput for editing
				const resultsInput: EditDataResultsInput = this._instantiationService.createInstance(EditDataResultsInput, docUri.toString());
				let editDataInput: EditDataInput = this._instantiationService.createInstance(EditDataInput, docUri, schemaName, tableName, fileInput, sqlContent, resultsInput);

				this._editorService.openEditor(editDataInput, { pinned: true })
					.then((editor) => {
						let params = <EditDataInput>editor.input;
						resolve(params);
					}, (error) => {
						reject(error);
					});
			} catch (error) {
				reject(error);
			}
		});
	}

	onSaveAsCompleted(oldResource: URI, newResource: URI): void {
		let oldResourceString: string = oldResource.toString();


		this._editorService.editors.forEach(input => {
			if (input instanceof QueryEditorInput) {
				const resource = input.getResource();

				// Update Editor if file (or any parent of the input) got renamed or moved
				// Note: must check the new file name for this since this method is called after the rename is completed
				if (paths.isEqualOrParent(resource.fsPath, newResource.fsPath, !isLinux /* ignorecase */)) {
					// In this case, we know that this is a straight rename so support this as a rename / replace operation
					replaceConnection(oldResourceString, newResource.toString(), this._connectionManagementService).then(result => {
						if (result && result.connected) {
							input.onConnectSuccess();
						} else {
							input.onConnectReject();
						}
					});
				}
			}
		});
	}

<<<<<<< HEAD
=======
	////// Public static functions
	// These functions are static to reduce extra lines needed in the vscode code base

	/**
	 * Checks if the Language Mode is being changed to/from SQL. If so, swaps out the input of the
	 * given editor with a new input, opens a new editor, then returns the new editor's IModel.
	 *
	 * Returns an immediately resolved promise if the SQL Language mode is not involved. In this case,
	 * the calling function in editorStatus.ts will handle the language change normally.
	 *
	 * Returns an immediately resolved promise with undefined if SQL is involved in the language change
	 * and the editor is dirty. In this case, the calling function in editorStatus.ts will not perform
	 * the language change. TODO: change this -  tracked by issue #727
	 *
	 * In all other cases (when SQL is involved in the language change and the editor is not dirty),
	 * returns a promise that will resolve when the old editor has been replaced by a new editor.
	 */
	public sqlLanguageModeCheck(model: ITextModel, languageSelection: ILanguageSelection, editor: IEditor): Promise<ITextModel> {
		if (!model || !languageSelection || !editor) {
			return Promise.resolve(undefined);
		}

		let newLanguage: string = languageSelection.languageIdentifier.language;
		let oldLanguage: string = model.getLanguageIdentifier().language;
		let changingToSql = sqlModeId === newLanguage;
		let changingFromSql = sqlModeId === oldLanguage;
		let changingLanguage = newLanguage !== oldLanguage;

		if (!changingLanguage) {
			return Promise.resolve(model);
		}
		if (!changingFromSql && !changingToSql) {
			return Promise.resolve(model);
		}

		let uri: URI = QueryEditorService._getEditorChangeUri(editor.input, changingToSql);
		if (uri.scheme === Schemas.untitled && (editor.input instanceof QueryInput || editor.input instanceof EditDataInput)) {
			this._notificationService.notify({
				severity: Severity.Error,
				message: QueryEditorService.CHANGE_UNSUPPORTED_ERROR_MESSAGE
			});
			return Promise.resolve(undefined);
		}

		// Return undefined to notify the calling funciton to not perform the language change
		// TODO change this - tracked by issue #727
		if (editor.input.isDirty()) {
			this._notificationService.notify({
				severity: Severity.Error,
				message: QueryEditorService.CHANGE_ERROR_MESSAGE
			});
			return Promise.resolve(undefined);
		}

		let group: IEditorGroup = editor.group;
		let index: number = group.editors.indexOf(editor.input);
		let options: IQueryEditorOptions = editor.options ? editor.options : {};
		options = Object.assign(options, { index: index });

		// Return a promise that will resovle when the old editor has been replaced by a new editor
		return new Promise<ITextModel>((resolve, reject) => {
			let newEditorInput = this.getNewEditorInput(changingToSql, editor.input, uri);

			// Override queryEditorCheck to not open this file in a QueryEditor
			if (!changingToSql) {
				options.denyQueryEditor = true;
			}

			group.closeEditor(editor.input).then(() => {
				// Reopen a new editor in the same position/index
				this._editorService.openEditor(newEditorInput, options, group).then((editor) => {
					resolve(QueryEditorService._onEditorOpened(editor, uri.toString(), undefined, options.pinned));
				},
					(error) => {
						reject(error);
					});
			});
		});
	}

>>>>>>> 658cf518
	////// Private functions

	private createUntitledSqlFilePath(): Promise<string> {
		return this.createPrefixedSqlFilePath('SQLQuery');
	}

	private async createPrefixedSqlFilePath(prefix: string): Promise<string> {
		let prefixFileName = (counter: number): string => {
			return `${prefix}_${counter}`;
		};

		let counter = 1;
		// Get document name and check if it exists
		let filePath = prefixFileName(counter);
		while (this._untitledEditorService.exists(URI.from({ scheme: Schemas.untitled, path: filePath }))) {
			counter++;
			filePath = prefixFileName(counter);
		}

		return filePath;
	}
<<<<<<< HEAD
=======

	////// Private static functions

	/**
	 * Returns a QueryInput if we are changingToSql. Returns a FileEditorInput if we are !changingToSql.
	 */
	private getNewEditorInput(changingToSql: boolean, input: IEditorInput, uri: URI): IEditorInput {
		if (!uri) {
			return undefined;
		}

		let newEditorInput: IEditorInput = undefined;
		if (changingToSql) {
			const queryResultsInput: QueryResultsInput = this._instantiationService.createInstance(QueryResultsInput, uri.toString());
			let queryInput: QueryInput = this._instantiationService.createInstance(QueryInput, '', input, queryResultsInput, undefined);
			newEditorInput = queryInput;
		} else {
			let uriCopy: URI = URI.from({ scheme: uri.scheme, authority: uri.authority, path: uri.path, query: uri.query, fragment: uri.fragment });
			newEditorInput = this._instantiationService.createInstance(FileEditorInput, uriCopy, undefined, undefined);
		}

		return newEditorInput;
	}

	/**
	 * Gets the URI for this IEditorInput or returns undefined if one does not exist.
	 */
	private static _getEditorChangeUri(input: IEditorInput, changingToSql: boolean): URI {
		let uriSource: IEditorInput = input;

		// It is assumed that if we got here, !changingToSql is logically equivalent to changingFromSql
		let changingFromSql = !changingToSql;
		if (input instanceof QueryInput && changingFromSql) {
			let queryInput: QueryInput = <QueryInput>input;
			uriSource = queryInput.sql;
		}
		return getSupportedInputResource(uriSource);
	}

	/**
	 * Handle all cleanup actions that need to wait until the editor is fully open.
	 */
	private static _onEditorOpened(editor: IEditor, uri: string, position: Position, isPinned: boolean): ITextModel {

		// Reset the editor pin state
		// TODO: change this so it happens automatically in openEditor in sqlLanguageModeCheck. Performing this here
		// causes the text on the tab to slightly flicker for unpinned files (from non-italic to italic to non-italic).
		// This is currently unavoidable because vscode ignores "pinned" on IEditorOptions if "index" is not undefined,
		// and we need to specify "index"" so the editor tab remains in the same place
		// let group: IEditorGroup = QueryEditorService.editorGroupService.getStacksModel().groupAt(position);
		// if (isPinned) {
		// 	QueryEditorService.editorGroupService.pinEditor(group, editor.input);
		// }

		// @SQLTODO do we need the below
		// else {
		// 	QueryEditorService.editorGroupService.p  .unpinEditor(group, editor.input);
		// }

		// Grab and returns the IModel that will be used to resolve the sqlLanguageModeCheck promise.
		let control = editor.getControl();
		let codeEditor: ICodeEditor = <ICodeEditor>control;
		let newModel = codeEditor ? codeEditor.getModel() : undefined;
		return newModel;
	}
>>>>>>> 658cf518
}<|MERGE_RESOLUTION|>--- conflicted
+++ resolved
@@ -4,21 +4,11 @@
  *--------------------------------------------------------------------------------------------*/
 
 import { QueryResultsInput } from 'sql/workbench/parts/query/common/queryResultsInput';
-<<<<<<< HEAD
-import { QueryEditorInput } from 'sql/workbench/parts/query/common/queryEditorInput';
-import { EditDataInput } from 'sql/workbench/parts/editData/common/editDataInput';
-=======
-import { QueryInput } from 'sql/workbench/parts/query/common/queryInput';
 import { EditDataInput } from 'sql/workbench/parts/editData/browser/editDataInput';
->>>>>>> 658cf518
 import { IConnectableInput, IConnectionManagementService } from 'sql/platform/connection/common/connectionManagement';
 import { IQueryEditorService } from 'sql/workbench/services/queryEditor/common/queryEditorService';
 import { UntitledQueryEditorInput } from 'sql/workbench/parts/query/common/untitledQueryEditorInput';
 
-<<<<<<< HEAD
-=======
-import { ITextModel } from 'vs/editor/common/model';
->>>>>>> 658cf518
 import { IUntitledEditorService } from 'vs/workbench/services/untitled/common/untitledEditorService';
 import { IEditorService } from 'vs/workbench/services/editor/common/editorService';
 import { IInstantiationService } from 'vs/platform/instantiation/common/instantiation';
@@ -26,21 +16,10 @@
 import * as paths from 'vs/base/common/extpath';
 import { isLinux } from 'vs/base/common/platform';
 import { Schemas } from 'vs/base/common/network';
-<<<<<<< HEAD
-import { EditDataResultsInput } from 'sql/workbench/parts/editData/common/editDataResultsInput';
+import { EditDataResultsInput } from 'sql/workbench/parts/editData/browser/editDataResultsInput';
 import { IConfigurationService } from 'vs/platform/configuration/common/configuration';
-import { IFileService } from 'vs/platform/files/common/files';
 import { replaceConnection } from 'sql/workbench/browser/taskUtilities';
-=======
-import { INotificationService } from 'vs/platform/notification/common/notification';
-import { EditDataResultsInput } from 'sql/workbench/parts/editData/browser/editDataResultsInput';
-import { IEditorInput, IEditor } from 'vs/workbench/common/editor';
-import { ICodeEditor } from 'vs/editor/browser/editorBrowser';
-import { ILanguageSelection } from 'vs/editor/common/services/modeService';
-import { IConfigurationService } from 'vs/platform/configuration/common/configuration';
-import { IEditorGroup } from 'vs/workbench/services/editor/common/editorGroupsService';
-import { FileEditorInput } from 'vs/workbench/contrib/files/common/editors/fileEditorInput';
->>>>>>> 658cf518
+import { QueryEditorInput } from 'sql/workbench/parts/query/common/queryEditorInput';
 
 /**
  * Service wrapper for opening and creating SQL documents as sql editor inputs
@@ -49,22 +28,7 @@
 
 	public _serviceBrand: any;
 
-<<<<<<< HEAD
 	constructor(
-=======
-	private static CHANGE_UNSUPPORTED_ERROR_MESSAGE = nls.localize(
-		'queryEditorServiceChangeUnsupportedError',
-		"Change Language Mode is not supported for unsaved queries"
-	);
-
-	private static CHANGE_ERROR_MESSAGE = nls.localize(
-		'queryEditorServiceChangeError',
-		"Please save or discard changes before switching to/from the SQL Language Mode"
-	);
-
-	constructor(
-		@INotificationService private _notificationService: INotificationService,
->>>>>>> 658cf518
 		@IUntitledEditorService private _untitledEditorService: IUntitledEditorService,
 		@IInstantiationService private _instantiationService: IInstantiationService,
 		@IEditorService private _editorService: IEditorService,
@@ -171,89 +135,6 @@
 		});
 	}
 
-<<<<<<< HEAD
-=======
-	////// Public static functions
-	// These functions are static to reduce extra lines needed in the vscode code base
-
-	/**
-	 * Checks if the Language Mode is being changed to/from SQL. If so, swaps out the input of the
-	 * given editor with a new input, opens a new editor, then returns the new editor's IModel.
-	 *
-	 * Returns an immediately resolved promise if the SQL Language mode is not involved. In this case,
-	 * the calling function in editorStatus.ts will handle the language change normally.
-	 *
-	 * Returns an immediately resolved promise with undefined if SQL is involved in the language change
-	 * and the editor is dirty. In this case, the calling function in editorStatus.ts will not perform
-	 * the language change. TODO: change this -  tracked by issue #727
-	 *
-	 * In all other cases (when SQL is involved in the language change and the editor is not dirty),
-	 * returns a promise that will resolve when the old editor has been replaced by a new editor.
-	 */
-	public sqlLanguageModeCheck(model: ITextModel, languageSelection: ILanguageSelection, editor: IEditor): Promise<ITextModel> {
-		if (!model || !languageSelection || !editor) {
-			return Promise.resolve(undefined);
-		}
-
-		let newLanguage: string = languageSelection.languageIdentifier.language;
-		let oldLanguage: string = model.getLanguageIdentifier().language;
-		let changingToSql = sqlModeId === newLanguage;
-		let changingFromSql = sqlModeId === oldLanguage;
-		let changingLanguage = newLanguage !== oldLanguage;
-
-		if (!changingLanguage) {
-			return Promise.resolve(model);
-		}
-		if (!changingFromSql && !changingToSql) {
-			return Promise.resolve(model);
-		}
-
-		let uri: URI = QueryEditorService._getEditorChangeUri(editor.input, changingToSql);
-		if (uri.scheme === Schemas.untitled && (editor.input instanceof QueryInput || editor.input instanceof EditDataInput)) {
-			this._notificationService.notify({
-				severity: Severity.Error,
-				message: QueryEditorService.CHANGE_UNSUPPORTED_ERROR_MESSAGE
-			});
-			return Promise.resolve(undefined);
-		}
-
-		// Return undefined to notify the calling funciton to not perform the language change
-		// TODO change this - tracked by issue #727
-		if (editor.input.isDirty()) {
-			this._notificationService.notify({
-				severity: Severity.Error,
-				message: QueryEditorService.CHANGE_ERROR_MESSAGE
-			});
-			return Promise.resolve(undefined);
-		}
-
-		let group: IEditorGroup = editor.group;
-		let index: number = group.editors.indexOf(editor.input);
-		let options: IQueryEditorOptions = editor.options ? editor.options : {};
-		options = Object.assign(options, { index: index });
-
-		// Return a promise that will resovle when the old editor has been replaced by a new editor
-		return new Promise<ITextModel>((resolve, reject) => {
-			let newEditorInput = this.getNewEditorInput(changingToSql, editor.input, uri);
-
-			// Override queryEditorCheck to not open this file in a QueryEditor
-			if (!changingToSql) {
-				options.denyQueryEditor = true;
-			}
-
-			group.closeEditor(editor.input).then(() => {
-				// Reopen a new editor in the same position/index
-				this._editorService.openEditor(newEditorInput, options, group).then((editor) => {
-					resolve(QueryEditorService._onEditorOpened(editor, uri.toString(), undefined, options.pinned));
-				},
-					(error) => {
-						reject(error);
-					});
-			});
-		});
-	}
-
->>>>>>> 658cf518
 	////// Private functions
 
 	private createUntitledSqlFilePath(): Promise<string> {
@@ -275,72 +156,4 @@
 
 		return filePath;
 	}
-<<<<<<< HEAD
-=======
-
-	////// Private static functions
-
-	/**
-	 * Returns a QueryInput if we are changingToSql. Returns a FileEditorInput if we are !changingToSql.
-	 */
-	private getNewEditorInput(changingToSql: boolean, input: IEditorInput, uri: URI): IEditorInput {
-		if (!uri) {
-			return undefined;
-		}
-
-		let newEditorInput: IEditorInput = undefined;
-		if (changingToSql) {
-			const queryResultsInput: QueryResultsInput = this._instantiationService.createInstance(QueryResultsInput, uri.toString());
-			let queryInput: QueryInput = this._instantiationService.createInstance(QueryInput, '', input, queryResultsInput, undefined);
-			newEditorInput = queryInput;
-		} else {
-			let uriCopy: URI = URI.from({ scheme: uri.scheme, authority: uri.authority, path: uri.path, query: uri.query, fragment: uri.fragment });
-			newEditorInput = this._instantiationService.createInstance(FileEditorInput, uriCopy, undefined, undefined);
-		}
-
-		return newEditorInput;
-	}
-
-	/**
-	 * Gets the URI for this IEditorInput or returns undefined if one does not exist.
-	 */
-	private static _getEditorChangeUri(input: IEditorInput, changingToSql: boolean): URI {
-		let uriSource: IEditorInput = input;
-
-		// It is assumed that if we got here, !changingToSql is logically equivalent to changingFromSql
-		let changingFromSql = !changingToSql;
-		if (input instanceof QueryInput && changingFromSql) {
-			let queryInput: QueryInput = <QueryInput>input;
-			uriSource = queryInput.sql;
-		}
-		return getSupportedInputResource(uriSource);
-	}
-
-	/**
-	 * Handle all cleanup actions that need to wait until the editor is fully open.
-	 */
-	private static _onEditorOpened(editor: IEditor, uri: string, position: Position, isPinned: boolean): ITextModel {
-
-		// Reset the editor pin state
-		// TODO: change this so it happens automatically in openEditor in sqlLanguageModeCheck. Performing this here
-		// causes the text on the tab to slightly flicker for unpinned files (from non-italic to italic to non-italic).
-		// This is currently unavoidable because vscode ignores "pinned" on IEditorOptions if "index" is not undefined,
-		// and we need to specify "index"" so the editor tab remains in the same place
-		// let group: IEditorGroup = QueryEditorService.editorGroupService.getStacksModel().groupAt(position);
-		// if (isPinned) {
-		// 	QueryEditorService.editorGroupService.pinEditor(group, editor.input);
-		// }
-
-		// @SQLTODO do we need the below
-		// else {
-		// 	QueryEditorService.editorGroupService.p  .unpinEditor(group, editor.input);
-		// }
-
-		// Grab and returns the IModel that will be used to resolve the sqlLanguageModeCheck promise.
-		let control = editor.getControl();
-		let codeEditor: ICodeEditor = <ICodeEditor>control;
-		let newModel = codeEditor ? codeEditor.getModel() : undefined;
-		return newModel;
-	}
->>>>>>> 658cf518
 }