/*---------------------------------------------------------------------------------------------
 *  Copyright (c) Microsoft Corporation. All rights reserved.
 *  Licensed under the Source EULA. See License.txt in the project root for license information.
 *--------------------------------------------------------------------------------------------*/

import { Action } from 'vs/base/common/actions';
import { localize } from 'vs/nls';
import { IClipboardService } from 'vs/platform/clipboard/common/clipboardService';
import { ITree } from 'vs/base/parts/tree/browser/tree';
import { IEditorService } from 'vs/workbench/services/editor/common/editorService';
import { IExtensionTipsService } from 'vs/workbench/services/extensionManagement/common/extensionManagement';
<<<<<<< HEAD

=======
>>>>>>> 2c12b95e
import { SaveFormat } from 'sql/workbench/parts/grid/common/interfaces';
import { Table } from 'sql/base/browser/ui/table/table';
import { QueryEditor } from './queryEditor';
import { CellSelectionModel } from 'sql/base/browser/ui/table/plugins/cellSelectionModel.plugin';
import { isWindows } from 'vs/base/common/platform';
import { removeAnsiEscapeCodes } from 'vs/base/common/strings';
import { IGridDataProvider } from 'sql/platform/query/common/gridDataProvider';
import { INotificationService } from 'vs/platform/notification/common/notification';
import QueryRunner from 'sql/platform/query/common/queryRunner';
import product from 'vs/platform/product/node/product';
import { GridTableState } from 'sql/workbench/parts/query/common/gridPanelState';
import * as Constants from 'sql/workbench/contrib/extensions/constants';

export interface IGridActionContext {
	gridDataProvider: IGridDataProvider;
	table: Table<any>;
	tableState: GridTableState;
	cell?: { row: number; cell: number; };
	selection?: Slick.Range[];
	selectionModel?: CellSelectionModel<any>;
	batchId: number;
	resultId: number;
}

export interface IMessagesActionContext {
	selection: Selection;
	tree: ITree;
}

function mapForNumberColumn(ranges: Slick.Range[]): Slick.Range[] {
	if (ranges) {
		return ranges.map(e => new Slick.Range(e.fromRow, e.fromCell - 1, e.toRow, e.toCell ? e.toCell - 1 : undefined));
	} else {
		return undefined;
	}
}

export class SaveResultAction extends Action {
	public static SAVECSV_ID = 'grid.saveAsCsv';
	public static SAVECSV_LABEL = localize('saveAsCsv', "Save As CSV");
	public static SAVECSV_ICON = 'saveCsv';

	public static SAVEJSON_ID = 'grid.saveAsJson';
	public static SAVEJSON_LABEL = localize('saveAsJson', "Save As JSON");
	public static SAVEJSON_ICON = 'saveJson';

	public static SAVEEXCEL_ID = 'grid.saveAsExcel';
	public static SAVEEXCEL_LABEL = localize('saveAsExcel', "Save As Excel");
	public static SAVEEXCEL_ICON = 'saveExcel';

	public static SAVEXML_ID = 'grid.saveAsXml';
	public static SAVEXML_LABEL = localize('saveAsXml', "Save As XML");
	public static SAVEXML_ICON = 'saveXml';

	constructor(
		id: string,
		label: string,
		icon: string,
		private format: SaveFormat,
		@INotificationService private notificationService: INotificationService
	) {
		super(id, label, icon);
	}

	public async run(context: IGridActionContext): Promise<boolean> {
		if (!context.gridDataProvider.canSerialize) {
			this.notificationService.warn(localize('saveToFileNotSupported', "Save to file is not supported by the backing data source"));
		}
		await context.gridDataProvider.serializeResults(this.format, mapForNumberColumn(context.selection));
		return true;
	}
}

export class CopyResultAction extends Action {
	public static COPY_ID = 'grid.copySelection';
	public static COPY_LABEL = localize('copySelection', "Copy");

	public static COPYWITHHEADERS_ID = 'grid.copyWithHeaders';
	public static COPYWITHHEADERS_LABEL = localize('copyWithHeaders', "Copy With Headers");

	constructor(
		id: string,
		label: string,
		private copyHeader: boolean,
		private accountForNumberColumn = true
	) {
		super(id, label);
	}

	public run(context: IGridActionContext): Promise<boolean> {
		if (this.accountForNumberColumn) {
			context.gridDataProvider.copyResults(
				mapForNumberColumn(context.selection),
				this.copyHeader);
		} else {
			context.gridDataProvider.copyResults(context.selection, this.copyHeader);
		}
		return Promise.resolve(true);
	}
}

export class SelectAllGridAction extends Action {
	public static ID = 'grid.selectAll';
	public static LABEL = localize('selectAll', "Select All");

	constructor() {
		super(SelectAllGridAction.ID, SelectAllGridAction.LABEL);
	}

	public run(context: IGridActionContext): Promise<boolean> {
		context.selectionModel.setSelectedRanges([new Slick.Range(0, 0, context.table.getData().getLength() - 1, context.table.columns.length - 1)]);
		return Promise.resolve(true);
	}
}

export class CopyMessagesAction extends Action {
	public static ID = 'grid.messages.copy';
	public static LABEL = localize('copyMessages', "Copy");

	constructor(
		@IClipboardService private clipboardService: IClipboardService
	) {
		super(CopyMessagesAction.ID, CopyMessagesAction.LABEL);
	}

	public run(context: IMessagesActionContext): Promise<boolean> {
		this.clipboardService.writeText(context.selection.toString());
		return Promise.resolve(true);
	}
}

const lineDelimiter = isWindows ? '\r\n' : '\n';
export class CopyAllMessagesAction extends Action {
	public static ID = 'grid.messages.copyAll';
	public static LABEL = localize('copyAll', "Copy All");

	constructor(
		private tree: ITree,
		@IClipboardService private clipboardService: IClipboardService) {
		super(CopyAllMessagesAction.ID, CopyAllMessagesAction.LABEL);
	}

	public run(): Promise<any> {
		let text = '';
		const navigator = this.tree.getNavigator();
		// skip first navigator element - the root node
		while (navigator.next()) {
			if (text) {
				text += lineDelimiter;
			}
			text += (navigator.current()).message;
		}

		this.clipboardService.writeText(removeAnsiEscapeCodes(text));
		return Promise.resolve(null);
	}
}

export class MaximizeTableAction extends Action {
	public static ID = 'grid.maximize';
	public static LABEL = localize('maximize', "Maximize");
	public static ICON = 'extendFullScreen';

	constructor() {
		super(MaximizeTableAction.ID, MaximizeTableAction.LABEL, MaximizeTableAction.ICON);
	}

	public run(context: IGridActionContext): Promise<boolean> {
		context.tableState.maximized = true;
		return Promise.resolve(true);
	}
}

export class RestoreTableAction extends Action {
	public static ID = 'grid.restore';
	public static LABEL = localize('restore', "Restore");
	public static ICON = 'exitFullScreen';

	constructor() {
		super(RestoreTableAction.ID, RestoreTableAction.LABEL, RestoreTableAction.ICON);
	}

	public run(context: IGridActionContext): Promise<boolean> {
		context.tableState.maximized = false;
		return Promise.resolve(true);
	}
}

export class ChartDataAction extends Action {
	public static ID = 'grid.chart';
	public static LABEL = localize('chart', "Chart");
	public static ICON = 'viewChart';

	constructor(
		@IEditorService private editorService: IEditorService,
		@IExtensionTipsService private readonly extensionTipsService: IExtensionTipsService
	) {
		super(ChartDataAction.ID, ChartDataAction.LABEL, ChartDataAction.ICON);
	}

	public run(context: IGridActionContext): Promise<boolean> {
		const activeEditor = this.editorService.activeControl as QueryEditor;
<<<<<<< HEAD
		if (product.quality !== 'stable' && product.quality !== 'insiders') {
			this.extensionTipsService.promptVisualizerExtensions();
=======
		if (product.quality !== 'stable') {
			this.extensionTipsService.promptRecommendedExtensionsByScenario(Constants.visualizerExtensions);
>>>>>>> 2c12b95e
		}
		activeEditor.chart({ batchId: context.batchId, resultId: context.resultId });
		return Promise.resolve(true);
	}
}

export class VisualizerDataAction extends Action {
	public static ID = 'grid.visualizer';
<<<<<<< HEAD
	public static LABEL = localize('visualizer', 'Visualizer');
=======
	public static LABEL = localize("visualizer", "Visualizer");
>>>>>>> 2c12b95e
	public static ICON = 'viewVisualizer';

	constructor(
		private runner: QueryRunner,
		@IEditorService private editorService: IEditorService,

	) {
		super(VisualizerDataAction.ID, VisualizerDataAction.LABEL, VisualizerDataAction.ICON);
	}

	public run(context: IGridActionContext): Promise<boolean> {
		this.runner.notifyVisualizeRequested(context.batchId, context.resultId);
		return Promise.resolve(true);
	}
}<|MERGE_RESOLUTION|>--- conflicted
+++ resolved
@@ -9,10 +9,6 @@
 import { ITree } from 'vs/base/parts/tree/browser/tree';
 import { IEditorService } from 'vs/workbench/services/editor/common/editorService';
 import { IExtensionTipsService } from 'vs/workbench/services/extensionManagement/common/extensionManagement';
-<<<<<<< HEAD
-
-=======
->>>>>>> 2c12b95e
 import { SaveFormat } from 'sql/workbench/parts/grid/common/interfaces';
 import { Table } from 'sql/base/browser/ui/table/table';
 import { QueryEditor } from './queryEditor';
@@ -215,13 +211,8 @@
 
 	public run(context: IGridActionContext): Promise<boolean> {
 		const activeEditor = this.editorService.activeControl as QueryEditor;
-<<<<<<< HEAD
-		if (product.quality !== 'stable' && product.quality !== 'insiders') {
-			this.extensionTipsService.promptVisualizerExtensions();
-=======
 		if (product.quality !== 'stable') {
 			this.extensionTipsService.promptRecommendedExtensionsByScenario(Constants.visualizerExtensions);
->>>>>>> 2c12b95e
 		}
 		activeEditor.chart({ batchId: context.batchId, resultId: context.resultId });
 		return Promise.resolve(true);
@@ -230,11 +221,7 @@
 
 export class VisualizerDataAction extends Action {
 	public static ID = 'grid.visualizer';
-<<<<<<< HEAD
-	public static LABEL = localize('visualizer', 'Visualizer');
-=======
 	public static LABEL = localize("visualizer", "Visualizer");
->>>>>>> 2c12b95e
 	public static ICON = 'viewVisualizer';
 
 	constructor(
@@ -246,7 +233,7 @@
 	}
 
 	public run(context: IGridActionContext): Promise<boolean> {
-		this.runner.notifyVisualizeRequested(context.batchId, context.resultId);
+		this.runner.notifyVisualizeRequested(context.batchId, context.resultId, 'msrvida.azdata-sanddance');
 		return Promise.resolve(true);
 	}
 }