/*---------------------------------------------------------------------------------------------
 *  Copyright (c) Microsoft Corporation. All rights reserved.
 *  Licensed under the Source EULA. See License.txt in the project root for license information.
 *--------------------------------------------------------------------------------------------*/

import { InstantiationService } from 'vs/platform/instantiation/common/instantiationService';
import { IEditorDescriptor } from 'vs/workbench/browser/editor';
import { URI } from 'vs/base/common/uri';
import { Memento } from 'vs/workbench/common/memento';
import { UntitledEditorInput } from 'vs/workbench/common/editor/untitledEditorInput';

import { QueryResultsInput } from 'sql/workbench/parts/query/common/queryResultsInput';
import { INewConnectionParams, ConnectionType, RunQueryOnConnectionMode } from 'sql/platform/connection/common/connectionManagement';
import { ConnectionManagementService } from 'sql/platform/connection/common/connectionManagementService';
import { RunQueryAction, ListDatabasesActionItem } from 'sql/workbench/parts/query/browser/queryActions';
import { EditorDescriptorService } from 'sql/workbench/services/queryEditor/browser/editorDescriptorService';

import * as TypeMoq from 'typemoq';
import * as assert from 'assert';
import { IInstantiationService } from 'vs/platform/instantiation/common/instantiation';
import { BaseEditor } from 'vs/workbench/browser/parts/editor/baseEditor';
import { TestStorageService } from 'vs/workbench/test/workbenchTestServices';
import { TestConfigurationService } from 'vs/platform/configuration/test/common/testConfigurationService';
import { UntitledQueryEditorInput } from 'sql/workbench/parts/query/common/untitledQueryEditorInput';
import { TestQueryModelService } from 'sql/platform/query/test/common/testQueryModelService';
import { Event } from 'vs/base/common/event';

suite('SQL QueryEditor Tests', () => {
	let instantiationService: TypeMoq.Mock<InstantiationService>;
	let editorDescriptorService: TypeMoq.Mock<EditorDescriptorService>;
	let connectionManagementService: TypeMoq.Mock<ConnectionManagementService>;
	let configurationService: TypeMoq.Mock<TestConfigurationService>;
	let memento: TypeMoq.Mock<Memento>;

	let mockEditor: any;

	setup(() => {
		// Create object to mock the Editor classes
		// QueryResultsEditor fails at runtime due to the way we are importing Angualar,
		// so a {} mock is used here. This mock simply needs to have empty method stubs
		// for all called runtime methods
		mockEditor = {
			_bootstrapAngular: function () { },
			setInput: function () { },
			createEditor: function () { },
			create: function () { },
			setVisible: function () { },
			layout: function () { },
			dispose: function () { }
		};

		// Mock InstantiationService to give us our mockEditor
		instantiationService = TypeMoq.Mock.ofType(InstantiationService, TypeMoq.MockBehavior.Loose);
		instantiationService.setup(x => x.createInstance(TypeMoq.It.isAny())).returns((input) => {
			return new Promise((resolve) => resolve(mockEditor));
		});
		instantiationService.setup(x => x.createInstance(TypeMoq.It.isAny(), TypeMoq.It.isAny())).returns((input) => {
			return new Promise((resolve) => resolve(new RunQueryAction(undefined, undefined, undefined, undefined)));
		});
		// Setup hook to capture calls to create the listDatabase action
		instantiationService.setup(x => x.createInstance(TypeMoq.It.isAny(), TypeMoq.It.isAny(), TypeMoq.It.isAny())).returns((classDef, editor, action) => {
			if (classDef.ID) {
				if (classDef.ID === 'listDatabaseQueryActionItem') {
					return new ListDatabasesActionItem(editor, undefined, connectionManagementService.object, undefined, configurationService.object);
				}
			}
			// Default
			return new RunQueryAction(undefined, undefined, undefined, undefined);
		});

		// Mock EditorDescriptorService to give us a mock editor description
		let descriptor: IEditorDescriptor = {
			getId: function (): string { return 'id'; },
			getName: function (): string { return 'name'; },
			describes: function (obj: any): boolean { return true; },
			instantiate(instantiationService: IInstantiationService): BaseEditor { return undefined; }
		};
		editorDescriptorService = TypeMoq.Mock.ofType(EditorDescriptorService, TypeMoq.MockBehavior.Loose);
		editorDescriptorService.setup(x => x.getEditor(TypeMoq.It.isAny())).returns(() => descriptor);

		configurationService = TypeMoq.Mock.ofInstance({
			getValue: () => undefined,
			onDidChangeConfiguration: () => undefined
		} as any);
		configurationService.setup(x => x.getValue(TypeMoq.It.isAny())).returns(() => {
			return { enablePreviewFeatures: true };
		});

		// Mock ConnectionManagementService
		memento = TypeMoq.Mock.ofType(Memento, TypeMoq.MockBehavior.Loose, '');
		memento.setup(x => x.getMemento(TypeMoq.It.isAny())).returns(() => void 0);
		connectionManagementService = TypeMoq.Mock.ofType(ConnectionManagementService, TypeMoq.MockBehavior.Loose, memento.object, undefined, new TestStorageService());
		connectionManagementService.callBase = true;
		connectionManagementService.setup(x => x.isConnected(TypeMoq.It.isAny())).returns(() => false);
		connectionManagementService.setup(x => x.disconnectEditor(TypeMoq.It.isAny())).returns(() => void 0);
		connectionManagementService.setup(x => x.ensureDefaultLanguageFlavor(TypeMoq.It.isAnyString())).returns(() => void 0);
	});

	/*
	test('setInput creates SQL components', (done) => {
		let assertInput = function () {
			// The taskbar SQL, and parent should be created
			assert.equal(!!editor.taskbar, true);
			assert.equal(!!editor.taskbarContainer, true);
			assert.equal(!!editor.getContainer(), true);
			assert.equal(!!editor.sqlEditor, true);
			assert.equal(!!editor.sqlEditorContainer, true);

			// But the results componenets should not
			assert.equal(!!editor.resultsEditor, false);
			assert.equal(!!editor.resultsEditorContainer, false);
			assert.equal(!!editor.sash, false);
			assert.equal(!!editor._isResultsEditorVisible(), false);
		};

		// If I call create a QueryEditor
		let editor: QueryEditor = getQueryEditor();
		editor.create(parentBuilder);

		return editor.setInput(queryInput) 	// Then I set the input
			.then(assertInput) 	// Only the taskbar SQL, and parent should be created
			.then(() => done(), (err) => done(err));
	});

	test('showQueryResultsEditor creates all components and pins editor', (done) => {
		// Mock EditorGroupService to get call count of pinEditor
		let editorGroupService = TypeMoq.Mock.ofType(TestEditorGroupService, TypeMoq.MockBehavior.Loose);

		// Make the call to showQueryResultsEditor thenable
		let showQueryResultsEditor = function () {
			return editor._showQueryResultsEditor();
		};

		// Make the asserts thenable
		let assertInput = function () {
			assert.equal(!!editor.taskbar, true);
			assert.equal(!!editor.taskbarContainer, true);
			assert.equal(!!editor.getContainer(), true);
			assert.equal(!!editor.sqlEditor, true);
			assert.equal(!!editor.sqlEditorContainer, true);
			assert.equal(!!editor.resultsEditor, true);
			assert.equal(!!editor.resultsEditorContainer, true);
			assert.equal(!!editor.sash, true);
			assert.equal(!!editor._isResultsEditorVisible(), true);
			editorGroupService.verify(x => x.pinEditor(undefined, TypeMoq.It.isAny()), TypeMoq.Times.once());
		};

		// If I create a QueryEditor
		let editor: QueryEditor = new QueryEditor(
			undefined,
			themeService,
			instantiationService.object,
			undefined,
			undefined,
			undefined,
			editorDescriptorService.object,
			editorGroupService.object,
			undefined,
			undefined);
		editor.create(parentBuilder);

		return editor.setInput(queryInput) // Then I set the input
			.then(showQueryResultsEditor) // Then call showQueryResultsEditor
			.then(assertInput) // Both editor windows should be created, and the editor should be pinned
			.then(() => done(), (err) => done(err));
	});

	test('Can switch between different input files', (done) => {
		// Setup
		let firstInput: EditorInput;
		let firstContainer: HTMLElement;
		let secondInput: EditorInput;
		let secondContainer: HTMLElement;
		const firstContainerId = 'firstContainerId';
		const secondContainerId = 'secondContainerId';

		let recordFirstInput = function () {
			let input = <QueryInput>editor.input;
			firstInput = input.sql;
			firstContainer = editor.sqlEditorContainer;
			firstContainer.id = firstContainerId;
		};

		let assertFirstInputIsSet = function () {
			assert.notEqual(firstContainer.parentElement, undefined);
		};

		let setSecondInput = function () {
			return editor.setInput(queryInput2);
		};

		let assertFirstInputIsRemoved = function () {
			let input = <QueryInput>editor.input;
			secondInput = input.sql;
			secondContainer = editor.sqlEditorContainer;
			secondContainer.id = secondContainerId;

			// The inputs should not match
			assert.notEqual(firstInput.getName(), secondInput.getName());
			assert.notEqual(firstContainer.id, secondContainer.id);
			assert.equal(firstContainer.id, firstContainerId);

			// The first input should be disposed
			assert.notEqual(firstContainer.parentElement, secondContainer.parentElement);
			assert.equal(firstContainer.parentElement, undefined);

			// The second input should be added into the DOM
			assert.notEqual(secondContainer.parentElement, undefined);
		};

		let setFirstInputAgain = function () {
			return editor.setInput(queryInput);
		};

		let assertFirstInputIsAddedBack = function () {
			let input = <QueryInput>editor.input;
			firstInput = input.sql;
			firstContainer = editor.sqlEditorContainer;

			// The inputs should not match
			assert.notEqual(firstInput.getName(), secondInput.getName());
			assert.notEqual(firstContainer.id, secondContainer.id);
			assert.equal(secondContainer.id, secondContainerId);

			// The first input should be added into the DOM
			assert.equal(secondContainer.parentElement, undefined);

			// The second input should be disposed
			assert.notEqual(firstContainer.parentElement, secondContainer.parentElement);
			assert.notEqual(firstContainer.parentElement, undefined);
		};

		// If I create a QueryEditor
		let editor: QueryEditor = getQueryEditor();
		editor.create(parentBuilder);

		return editor.setInput(queryInput) // and I set the input
			.then(recordFirstInput) // then I record what the input is
			.then(assertFirstInputIsSet) // the input should be set
			.then(setSecondInput) // then if I set the input to a new file
			.then(assertFirstInputIsRemoved) // the inputs should not match, and the first input should be removed from the DOM
			.then(setFirstInputAgain) // then if I set the input back to the original
			.then(assertFirstInputIsAddedBack) // the inputs should not match, and the second input should be removed from the DOM
			.then(() => done(), (err) => done(err));
	});
	*/

	suite('Action Tests', () => {
		let queryActionInstantiationService: TypeMoq.Mock<InstantiationService>;
		let queryConnectionService: TypeMoq.Mock<ConnectionManagementService>;
		let queryModelService: TypeMoq.Mock<TestQueryModelService>;
		let queryInput: UntitledQueryEditorInput;
		setup(() => {

			// Mock ConnectionManagementService but don't set connected state
			memento = TypeMoq.Mock.ofType(Memento, TypeMoq.MockBehavior.Loose, '');
			memento.setup(x => x.getMemento(TypeMoq.It.isAny())).returns(() => void 0);
			queryConnectionService = TypeMoq.Mock.ofType(ConnectionManagementService, TypeMoq.MockBehavior.Loose, memento.object, undefined, new TestStorageService());
			queryConnectionService.callBase = true;

			queryConnectionService.setup(x => x.disconnectEditor(TypeMoq.It.isAny(), TypeMoq.It.isAny())).returns(() => void 0);
			queryConnectionService.setup(x => x.ensureDefaultLanguageFlavor(TypeMoq.It.isAnyString())).returns(() => void 0);

			// Mock InstantiationService to give us the actions
			queryActionInstantiationService = TypeMoq.Mock.ofType(InstantiationService, TypeMoq.MockBehavior.Loose);

			queryActionInstantiationService.setup(x => x.createInstance(TypeMoq.It.isAny())).returns((input) => {
				return new Promise((resolve) => resolve(mockEditor));
			});

			queryActionInstantiationService.setup(x => x.createInstance(TypeMoq.It.isAny(), TypeMoq.It.isAny())).returns((input) => {
				// Default
				return new RunQueryAction(undefined, undefined, undefined, undefined);
			});

			// Setup hook to capture calls to create the listDatabase action
			queryActionInstantiationService.setup(x => x.createInstance(TypeMoq.It.isAny(), TypeMoq.It.isAny(), TypeMoq.It.isAny()))
				.returns((definition, editor, action, selectBox) => {
					if (definition.ID === 'listDatabaseQueryActionItem') {
						let item = new ListDatabasesActionItem(editor, undefined, queryConnectionService.object, undefined, configurationService.object);
						return item;
					}
					// Default
					return new RunQueryAction(undefined, undefined, undefined, undefined);
				});

			let fileInput = new UntitledEditorInput(URI.parse('file://testUri'), false, '', '', '', instantiationService.object, undefined, undefined);
			queryModelService = TypeMoq.Mock.ofType(TestQueryModelService, TypeMoq.MockBehavior.Strict);
			queryModelService.setup(x => x.disposeQuery(TypeMoq.It.isAny()));
			queryModelService.setup(x => x.onRunQueryComplete).returns(() => Event.None);
			queryModelService.setup(x => x.onRunQueryStart).returns(() => Event.None);
			queryInput = new UntitledQueryEditorInput(
				'',
				fileInput,
				undefined,
				connectionManagementService.object,
				queryModelService.object,
<<<<<<< HEAD
				configurationService.object
=======
				undefined,
				undefined
>>>>>>> e4e46b3e
			);
		});

		test('Taskbar buttons are set correctly upon standard load', () => {
			queryConnectionService.setup(x => x.isConnected(TypeMoq.It.isAny())).returns(() => false);
			queryModelService.setup(x => x.isRunningQuery(TypeMoq.It.isAny())).returns(() => false);
			// If I use the created QueryEditor with no changes since creation
			// Buttons should be set as if disconnected
			assert.equal(queryInput.state.connected, false, 'query state should be not connected');
			assert.equal(queryInput.state.executing, false, 'query state should be not executing');
			assert.equal(queryInput.state.connecting, false, 'query state should be not connecting');
		});

		test('Taskbar buttons are set correctly upon connect', () => {
			let params: INewConnectionParams = { connectionType: ConnectionType.editor, runQueryOnCompletion: RunQueryOnConnectionMode.none };
			queryModelService.setup(x => x.isRunningQuery(TypeMoq.It.isAny())).returns(() => false);
			queryInput.onConnectSuccess(params);
			assert.equal(queryInput.state.connected, true, 'query state should be not connected');
			assert.equal(queryInput.state.executing, false, 'query state should be not executing');
			assert.equal(queryInput.state.connecting, false, 'query state should be not connecting');
		});
		test('Test that we attempt to dispose query when the queryInput is disposed', () => {
			let queryResultsInput = new QueryResultsInput('testUri');
			queryInput['_results'] = queryResultsInput;
			queryInput.close();
			queryModelService.verify(x => x.disposeQuery(TypeMoq.It.isAnyString()), TypeMoq.Times.once());
		});
	});
});<|MERGE_RESOLUTION|>--- conflicted
+++ resolved
@@ -295,12 +295,8 @@
 				undefined,
 				connectionManagementService.object,
 				queryModelService.object,
-<<<<<<< HEAD
-				configurationService.object
-=======
-				undefined,
+				configurationService.object,
 				undefined
->>>>>>> e4e46b3e
 			);
 		});
 
