/*---------------------------------------------------------------------------------------------
 *  Copyright (c) Microsoft Corporation. All rights reserved.
 *  Licensed under the Source EULA. See License.txt in the project root for license information.
 *--------------------------------------------------------------------------------------------*/

import * as GridContentEvents from 'sql/workbench/parts/grid/common/gridContentEvents';
import * as LocalizedConstants from 'sql/workbench/parts/query/common/localizedConstants';
import QueryRunner from 'sql/platform/query/common/queryRunner';
import { DataService } from 'sql/workbench/parts/grid/services/dataService';
import { IQueryModelService, IQueryEvent } from 'sql/platform/query/common/queryModel';
import { QueryInput } from 'sql/workbench/parts/query/common/queryInput';

import * as azdata from 'azdata';

import * as nls from 'vs/nls';
import { IInstantiationService } from 'vs/platform/instantiation/common/instantiation';
import { Event, Emitter } from 'vs/base/common/event';
import * as strings from 'vs/base/common/strings';
import * as types from 'vs/base/common/types';
import { INotificationService } from 'vs/platform/notification/common/notification';
import Severity from 'vs/base/common/severity';

const selectionSnippetMaxLen = 100;

export interface QueryEvent {
	type: string;
	data: any;
}

/**
 * Holds information about the state of a query runner
 */
export class QueryInfo {
	public queryRunner: QueryRunner;
	public dataService: DataService;
	public queryEventQueue: QueryEvent[];
	public selection: Array<azdata.ISelectionData>;
	public queryInput: QueryInput;
	public selectionSnippet: string;

	// Notes if the angular components have obtained the DataService. If not, all messages sent
	// via the data service will be lost.
	public dataServiceReady: boolean;

	constructor() {
		this.dataServiceReady = false;
		this.queryEventQueue = [];
		this.selection = [];
	}
}

/**
 * Handles running queries and grid interactions for all URIs. Interacts with each URI's results grid via a DataService instance
 */
export class QueryModelService implements IQueryModelService {
	_serviceBrand: any;

	// MEMBER VARIABLES ////////////////////////////////////////////////////
	private _queryInfoMap: Map<string, QueryInfo>;
	private _onRunQueryStart: Emitter<string>;
	private _onRunQueryComplete: Emitter<string>;
	private _onQueryEvent: Emitter<IQueryEvent>;
	private _onEditSessionReady: Emitter<azdata.EditSessionReadyParams>;

	// EVENTS /////////////////////////////////////////////////////////////
	public get onRunQueryStart(): Event<string> { return this._onRunQueryStart.event; }
	public get onRunQueryComplete(): Event<string> { return this._onRunQueryComplete.event; }
	public get onQueryEvent(): Event<IQueryEvent> { return this._onQueryEvent.event; }
	public get onEditSessionReady(): Event<azdata.EditSessionReadyParams> { return this._onEditSessionReady.event; }

	// CONSTRUCTOR /////////////////////////////////////////////////////////
	constructor(
		@IInstantiationService private _instantiationService: IInstantiationService,
		@INotificationService private _notificationService: INotificationService
	) {
		this._queryInfoMap = new Map<string, QueryInfo>();
		this._onRunQueryStart = new Emitter<string>();
		this._onRunQueryComplete = new Emitter<string>();
		this._onQueryEvent = new Emitter<IQueryEvent>();
		this._onEditSessionReady = new Emitter<azdata.EditSessionReadyParams>();
	}

	// IQUERYMODEL /////////////////////////////////////////////////////////
	public getDataService(uri: string): DataService {
		let dataService = this._getQueryInfo(uri).dataService;
		if (!dataService) {
			throw new Error('Could not find data service for uri: ' + uri);
		}

		return dataService;
	}

	/**
	 * Force all grids to re-render. This is needed to re-render the grids when switching
	 * between different URIs.
	 */
	public refreshResultsets(uri: string): void {
		this._fireGridContentEvent(uri, GridContentEvents.RefreshContents);
	}

	/**
	 * Resize the grid UI to fit the current screen size.
	 */
	public resizeResultsets(uri: string): void {
		this._fireGridContentEvent(uri, GridContentEvents.ResizeContents);
	}

	public sendGridContentEvent(uri: string, eventName: string): void {
		this._fireGridContentEvent(uri, eventName);
	}

	/**
	 * To be called by an angular component's DataService when the component has finished loading.
	 * Sends all previously enqueued query events to the DataService and signals to stop enqueuing
	 * any further events. This prevents QueryEvents from getting lost if they are sent before
	 * angular is listening for them.
	 */
	public onAngularLoaded(uri: string) {
		let info = this._getQueryInfo(uri);
		info.dataServiceReady = true;
		this._sendQueuedEvents(uri);
	}

	/**
	 * Get more data rows from the current resultSets from the service layer
	 */
	public getQueryRows(uri: string, rowStart: number, numberOfRows: number, batchId: number, resultId: number): Thenable<azdata.ResultSetSubset> {
		return this._getQueryInfo(uri).queryRunner.getQueryRows(rowStart, numberOfRows, batchId, resultId).then(results => {
			return results.resultSubset;
		});
	}

	public getEditRows(uri: string, rowStart: number, numberOfRows: number): Thenable<azdata.EditSubsetResult> {
		return this._queryInfoMap.get(uri).queryRunner.getEditRows(rowStart, numberOfRows).then(results => {
			return results;
		});
	}

	public getConfig(): Promise<{ [key: string]: any }> {
		return undefined;
	}

	public getShortcuts(): Promise<any> {
		return undefined;
	}

	public copyResults(uri: string, selection: Slick.Range[], batchId: number, resultId: number, includeHeaders?: boolean): void {
		this._queryInfoMap.get(uri).queryRunner.copyResults(selection, batchId, resultId, includeHeaders);
	}

	public setEditorSelection(uri: string, index: number): void {
		let info: QueryInfo = this._queryInfoMap.get(uri);
		if (info && info.queryInput) {
			info.queryInput.updateSelection(info.selection[index]);
		}
	}

	public showWarning(uri: string, message: string): void {
	}

	public showError(uri: string, message: string): void {
	}

	public showCommitError(error: string): void {
		this._notificationService.notify({
			severity: Severity.Error,
			message: nls.localize('commitEditFailed', "Commit row failed: ") + error
		});
	}

	public isRunningQuery(uri: string): boolean {
		return !this._queryInfoMap.has(uri)
			? false
			: this._getQueryInfo(uri).queryRunner.isExecuting;
	}

	/**
	 * Run a query for the given URI with the given text selection
	 */
	public runQuery(uri: string, selection: azdata.ISelectionData, queryInput: QueryInput, runOptions?: azdata.ExecutionPlanOptions): void {
		this.doRunQuery(uri, selection, queryInput, false, runOptions);
	}

	/**
	 * Run the current SQL statement for the given URI
	 */
	public runQueryStatement(uri: string, selection: azdata.ISelectionData, queryInput: QueryInput): void {
		this.doRunQuery(uri, selection, queryInput, true);
	}

	/**
	 * Run the current SQL statement for the given URI
	 */
	public runQueryString(uri: string, selection: string, queryInput: QueryInput): void {
		this.doRunQuery(uri, selection, queryInput, true);
	}

	/**
	 * Run Query implementation
	 */
	private doRunQuery(uri: string, selection: azdata.ISelectionData | string, queryInput: QueryInput,
		runCurrentStatement: boolean, runOptions?: azdata.ExecutionPlanOptions): void {
		// Reuse existing query runner if it exists
		let queryRunner: QueryRunner;
		let info: QueryInfo;

		if (this._queryInfoMap.has(uri)) {
			info = this._getQueryInfo(uri);
			let existingRunner: QueryRunner = info.queryRunner;

			// If the query is already in progress, don't attempt to send it
			if (existingRunner.isExecuting) {
				return;
			}

			// If the query is not in progress, we can reuse the query runner
			queryRunner = existingRunner;
			info.selection = [];
			info.selectionSnippet = undefined;
		} else {
			// We do not have a query runner for this editor, so create a new one
			// and map it to the results uri
			info = this.initQueryRunner(uri);
			queryRunner = info.queryRunner;
		}

		info.queryInput = queryInput;

		if (types.isString(selection)) {
			// Run the query string in this case
			if (selection.length < selectionSnippetMaxLen) {
				info.selectionSnippet = selection;
			} else {
				info.selectionSnippet = selection.substring(0, selectionSnippetMaxLen - 3) + '...';
			}
			queryRunner.runQuery(selection, runOptions);
		} else if (runCurrentStatement) {
			queryRunner.runQueryStatement(selection);
		} else {
			queryRunner.runQuery(selection, runOptions);
		}
	}

	private initQueryRunner(uri: string): QueryInfo {
		let queryRunner = this._instantiationService.createInstance(QueryRunner, uri);
		let info = new QueryInfo();
		queryRunner.onResultSet(e => {
			this._fireQueryEvent(uri, 'resultSet', e);
		});
		queryRunner.onBatchStart(b => {
			let link = undefined;
			let messageText = LocalizedConstants.runQueryBatchStartMessage;
			if (b.selection) {
				if (info.selectionSnippet) {
					// This indicates it's a query string. Do not include line information since it'll be inaccurate, but show some of the
					// executed query text
					messageText = nls.localize('runQueryStringBatchStartMessage', 'Started executing query "{0}"', info.selectionSnippet);
				} else {
					link = {
						text: strings.format(LocalizedConstants.runQueryBatchStartLine, b.selection.startLine + 1)
					};
				}
			}
			let message = {
				message: messageText,
				batchId: b.id,
				isError: false,
				time: new Date().toLocaleTimeString(),
				link: link
			};
			this._fireQueryEvent(uri, 'message', message);
			info.selection.push(this._validateSelection(b.selection));
		});
		queryRunner.onMessage(m => {
			this._fireQueryEvent(uri, 'message', m);
		});
		queryRunner.onQueryEnd(totalMilliseconds => {
			this._onRunQueryComplete.fire(uri);

			// fire extensibility API event
			let event: IQueryEvent = {
				type: 'queryStop',
				uri: uri
			};
			this._onQueryEvent.fire(event);

			// fire UI event
			this._fireQueryEvent(uri, 'complete', totalMilliseconds);
		});
		queryRunner.onQueryStart(() => {
			this._onRunQueryStart.fire(uri);

			// fire extensibility API event
			let event: IQueryEvent = {
				type: 'queryStart',
				uri: uri
			};
			this._onQueryEvent.fire(event);

			this._fireQueryEvent(uri, 'start');
		});

		queryRunner.onQueryPlanAvailable(planInfo => {
			// fire extensibility API event
			let event: IQueryEvent = {
				type: 'executionPlan',
				uri: planInfo.fileUri,
				params: planInfo
			};
			this._onQueryEvent.fire(event);
		});

		queryRunner.onVisualize(resultSetInfo => {
<<<<<<< HEAD
			// fire extensibility API event
=======
>>>>>>> 2c12b95e
			let event: IQueryEvent = {
				type: 'visualize',
				uri: uri,
				params: resultSetInfo
			};
			this._onQueryEvent.fire(event);
		});

		info.queryRunner = queryRunner;
		info.dataService = this._instantiationService.createInstance(DataService, uri);
		this._queryInfoMap.set(uri, info);
		return info;
	}

	public cancelQuery(input: QueryRunner | string): void {
		let queryRunner: QueryRunner;

		if (typeof input === 'string') {
			if (this._queryInfoMap.has(input)) {
				queryRunner = this._getQueryInfo(input).queryRunner;
			}
		} else {
			queryRunner = input;
		}

		if (queryRunner === undefined || !queryRunner.isExecuting) {
			// TODO: Cannot cancel query as no query is running.
			return;
		}

		// Switch the spinner to canceling, which will be reset when the query execute sends back its completed event
		// TODO indicate on the status bar that the query is being canceled

		// Cancel the query
		queryRunner.cancelQuery().then(success => undefined, error => {
			// On error, show error message and notify that the query is complete so that buttons and other status indicators
			// can be correct
			this._notificationService.notify({
				severity: Severity.Error,
				message: strings.format(LocalizedConstants.msgCancelQueryFailed, error)
			});
			this._fireQueryEvent(queryRunner.uri, 'complete', 0);
		});

	}

	public disposeQuery(ownerUri: string): void {
		// Get existing query runner
		let queryRunner = this.internalGetQueryRunner(ownerUri);
		if (queryRunner) {
			queryRunner.disposeQuery();
		}
		// remove our info map
		if (this._queryInfoMap.has(ownerUri)) {
			this._queryInfoMap.delete(ownerUri);
		}
	}

	// EDIT DATA METHODS /////////////////////////////////////////////////////
	initializeEdit(ownerUri: string, schemaName: string, objectName: string, objectType: string, rowLimit: number, queryString: string): void {
		// Reuse existing query runner if it exists
		let queryRunner: QueryRunner;
		let info: QueryInfo;

		if (this._queryInfoMap.has(ownerUri)) {
			info = this._getQueryInfo(ownerUri);
			let existingRunner: QueryRunner = info.queryRunner;

			// If the initialization is already in progress
			if (existingRunner.isExecuting) {
				return;
			}

			queryRunner = existingRunner;
		} else {
			info = new QueryInfo();

			// We do not have a query runner for this editor, so create a new one
			// and map it to the results uri
			queryRunner = this._instantiationService.createInstance(QueryRunner, ownerUri);
			const resultSetEventType = 'resultSet';
			queryRunner.onResultSet(resultSet => {
				this._fireQueryEvent(ownerUri, resultSetEventType, resultSet);
			});
			queryRunner.onResultSetUpdate(resultSetSummary => {
				this._fireQueryEvent(ownerUri, resultSetEventType, resultSetSummary);
			});
			queryRunner.onBatchStart(batch => {
				let link = undefined;
				let messageText = LocalizedConstants.runQueryBatchStartMessage;
				if (batch.selection) {
					if (info.selectionSnippet) {
						// This indicates it's a query string. Do not include line information since it'll be inaccurate, but show some of the
						// executed query text
						messageText = nls.localize('runQueryStringBatchStartMessage', 'Started executing query "{0}"', info.selectionSnippet);
					} else {
						link = {
							text: strings.format(LocalizedConstants.runQueryBatchStartLine, batch.selection.startLine + 1)
						};
					}
				}
				let message = {
					message: messageText,
					batchId: batch.id,
					isError: false,
					time: new Date().toLocaleTimeString(),
					link: link
				};
				this._fireQueryEvent(ownerUri, 'message', message);
			});
			queryRunner.onMessage(message => {
				this._fireQueryEvent(ownerUri, 'message', message);
			});
			queryRunner.onQueryEnd(totalMilliseconds => {
				this._onRunQueryComplete.fire(ownerUri);
				// fire extensibility API event
				let event: IQueryEvent = {
					type: 'queryStop',
					uri: ownerUri
				};
				this._onQueryEvent.fire(event);

				// fire UI event
				this._fireQueryEvent(ownerUri, 'complete', totalMilliseconds);
			});
			queryRunner.onQueryStart(() => {
				this._onRunQueryStart.fire(ownerUri);
				// fire extensibility API event
				let event: IQueryEvent = {
					type: 'queryStart',
					uri: ownerUri
				};
				this._onQueryEvent.fire(event);

				// fire UI event
				this._fireQueryEvent(ownerUri, 'start');
			});
			queryRunner.onEditSessionReady(e => {
				this._onEditSessionReady.fire(e);
				this._fireQueryEvent(e.ownerUri, 'editSessionReady');
			});

			info.queryRunner = queryRunner;
			info.dataService = this._instantiationService.createInstance(DataService, ownerUri);
			this._queryInfoMap.set(ownerUri, info);
		}

		if (queryString) {
			if (queryString.length < selectionSnippetMaxLen) {
				info.selectionSnippet = queryString;
			} else {
				info.selectionSnippet = queryString.substring(0, selectionSnippetMaxLen - 3) + '...';
			}
		}

		queryRunner.initializeEdit(ownerUri, schemaName, objectName, objectType, rowLimit, queryString);
	}

	public cancelInitializeEdit(input: QueryRunner | string): void {
		// TODO: Implement query cancellation service
	}

	public disposeEdit(ownerUri: string): Thenable<void> {
		// Get existing query runner
		let queryRunner = this.internalGetQueryRunner(ownerUri);
		if (queryRunner) {
			return queryRunner.disposeEdit(ownerUri);
		}
		return Promise.resolve(null);
	}

	public updateCell(ownerUri: string, rowId: number, columnId: number, newValue: string): Thenable<azdata.EditUpdateCellResult> {
		// Get existing query runner
		let queryRunner = this.internalGetQueryRunner(ownerUri);
		if (queryRunner) {
			return queryRunner.updateCell(ownerUri, rowId, columnId, newValue).then((result) => result, error => {
				this._notificationService.notify({
					severity: Severity.Error,
					message: nls.localize('updateCellFailed', "Update cell failed: ") + error.message
				});
				return Promise.reject(error);
			});
		}
		return Promise.resolve(null);
	}

	public commitEdit(ownerUri): Thenable<void> {
		// Get existing query runner
		let queryRunner = this.internalGetQueryRunner(ownerUri);
		if (queryRunner) {
			return queryRunner.commitEdit(ownerUri).then(() => { }, error => {
				this._notificationService.notify({
					severity: Severity.Error,
					message: nls.localize('commitEditFailed', "Commit row failed: ") + error.message
				});
				return Promise.reject(error);
			});
		}
		return Promise.resolve(null);
	}

	public createRow(ownerUri: string): Thenable<azdata.EditCreateRowResult> {
		// Get existing query runner
		let queryRunner = this.internalGetQueryRunner(ownerUri);
		if (queryRunner) {
			return queryRunner.createRow(ownerUri);
		}
		return Promise.resolve(null);
	}

	public deleteRow(ownerUri: string, rowId: number): Thenable<void> {
		// Get existing query runner
		let queryRunner = this.internalGetQueryRunner(ownerUri);
		if (queryRunner) {
			return queryRunner.deleteRow(ownerUri, rowId);
		}
		return Promise.resolve(null);
	}

	public revertCell(ownerUri: string, rowId: number, columnId: number): Thenable<azdata.EditRevertCellResult> {
		// Get existing query runner
		let queryRunner = this.internalGetQueryRunner(ownerUri);
		if (queryRunner) {
			return queryRunner.revertCell(ownerUri, rowId, columnId);
		}
		return Promise.resolve(null);
	}

	public revertRow(ownerUri: string, rowId: number): Thenable<void> {
		// Get existing query runner
		let queryRunner = this.internalGetQueryRunner(ownerUri);
		if (queryRunner) {
			return queryRunner.revertRow(ownerUri, rowId);
		}
		return Promise.resolve(null);
	}

	public getQueryRunner(ownerUri): QueryRunner {
		let queryRunner: QueryRunner = undefined;
		if (this._queryInfoMap.has(ownerUri)) {
			queryRunner = this._getQueryInfo(ownerUri).queryRunner;
		}
		// return undefined if not found or is already executing
		return queryRunner;
	}

	// PRIVATE METHODS //////////////////////////////////////////////////////

	private internalGetQueryRunner(ownerUri): QueryRunner {
		let queryRunner: QueryRunner = undefined;
		if (this._queryInfoMap.has(ownerUri)) {
			let existingRunner = this._getQueryInfo(ownerUri).queryRunner;
			// If the query is not already executing then set it up
			if (!existingRunner.isExecuting) {
				queryRunner = this._getQueryInfo(ownerUri).queryRunner;
			}
		}
		// return undefined if not found or is already executing
		return queryRunner;
	}

	private _fireGridContentEvent(uri: string, type: string): void {
		let info: QueryInfo = this._getQueryInfo(uri);

		if (info && info.dataServiceReady) {
			let service: DataService = this.getDataService(uri);
			if (service) {
				// There is no need to queue up these events like there is for the query events because
				// if the DataService is not yet ready there will be no grid content to update
				service.gridContentObserver.next(type);
			}
		}
	}

	private _fireQueryEvent(uri: string, type: string, data?: any) {
		let info: QueryInfo = this._getQueryInfo(uri);

		if (info.dataServiceReady) {
			let service: DataService = this.getDataService(uri);
			service.queryEventObserver.next({
				type: type,
				data: data
			});
		} else {
			let queueItem: QueryEvent = { type: type, data: data };
			info.queryEventQueue.push(queueItem);
		}
	}

	private _sendQueuedEvents(uri: string): void {
		let info: QueryInfo = this._getQueryInfo(uri);
		while (info.queryEventQueue.length > 0) {
			let event: QueryEvent = info.queryEventQueue.shift();
			this._fireQueryEvent(uri, event.type, event.data);
		}
	}

	public _getQueryInfo(uri: string): QueryInfo {
		return this._queryInfoMap.get(uri);
	}

	// TODO remove this funciton and its usages when #821 in vscode-mssql is fixed and
	// the SqlToolsService version is updated in this repo - coquagli 4/19/2017
	private _validateSelection(selection: azdata.ISelectionData): azdata.ISelectionData {
		if (!selection) {
			selection = <azdata.ISelectionData>{};
		}
		selection.endColumn = selection ? Math.max(0, selection.endColumn) : 0;
		selection.endLine = selection ? Math.max(0, selection.endLine) : 0;
		selection.startColumn = selection ? Math.max(0, selection.startColumn) : 0;
		selection.startLine = selection ? Math.max(0, selection.startLine) : 0;
		return selection;
	}
}<|MERGE_RESOLUTION|>--- conflicted
+++ resolved
@@ -310,15 +310,11 @@
 			this._onQueryEvent.fire(event);
 		});
 
-		queryRunner.onVisualize(resultSetInfo => {
-<<<<<<< HEAD
-			// fire extensibility API event
-=======
->>>>>>> 2c12b95e
+		queryRunner.onVisualize(visualizerResultSetInfo => {
 			let event: IQueryEvent = {
 				type: 'visualize',
 				uri: uri,
-				params: resultSetInfo
+				params: visualizerResultSetInfo
 			};
 			this._onQueryEvent.fire(event);
 		});
