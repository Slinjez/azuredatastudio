--- conflicted
+++ resolved
@@ -231,10 +231,9 @@
 		connection: IConnectionProfile,
 		connectionResult: IConnectionResult,
 		options?: IConnectionCompletionOptions): Promise<IConnectionResult> {
-<<<<<<< HEAD
 		if (options && options.showConnectionDialogOnError) {
 			const params: INewConnectionParams = options && options.params ? options.params : {
-				connectionType: this.connectionStatusManager.isDefaultTypeUri(connection.uri) ? ConnectionType.default : ConnectionType.editor,
+				connectionType: isDefaultTypeUri(connection.uri) ? ConnectionType.default : ConnectionType.editor,
 				input: owner,
 				runQueryOnCompletion: RunQueryOnConnectionMode.none
 			};
@@ -244,26 +243,6 @@
 		} else {
 			return Promise.resolve(connectionResult);
 		}
-=======
-
-		return new Promise<IConnectionResult>((resolve, reject) => {
-			if (options && options.showConnectionDialogOnError) {
-				let params: INewConnectionParams = options && options.params ? options.params : {
-					connectionType: isDefaultTypeUri(owner.uri) ? ConnectionType.default : ConnectionType.editor,
-					input: owner,
-					runQueryOnCompletion: RunQueryOnConnectionMode.none,
-					showDashboard: options.showDashboard
-				};
-				this.showConnectionDialog(params, connection, connectionResult).then(() => {
-					resolve(connectionResult);
-				}).catch(err => {
-					reject(err);
-				});
-			} else {
-				resolve(connectionResult);
-			}
-		});
->>>>>>> 26bc511c
 	}
 
 	/**
@@ -533,11 +512,7 @@
 	 * URI, which happens when the connected database is master or the default database
 	 */
 	public getFormattedUri(uri: string, connectionProfile: IConnectionProfile): string {
-<<<<<<< HEAD
-		if (this.connectionStatusManager.isDefaultTypeUri(uri)) {
-=======
 		if (isDefaultTypeUri(uri)) {
->>>>>>> 26bc511c
 			return this.getConnectionUri(connectionProfile);
 		} else {
 			return uri;
@@ -675,17 +650,8 @@
 	}
 
 	private saveToSettings(id: string, connection: IConnectionProfile): Promise<string> {
-<<<<<<< HEAD
 		return this.connectionStore.saveProfile(connection).then(savedProfile => {
-			return this.connectionStatusManager.updateConnectionProfile(savedProfile, id);
-=======
-
-		return new Promise<string>((resolve, reject) => {
-			this._connectionStore.saveProfile(connection).then(savedProfile => {
-				let newId = this._connectionStatusManager.updateConnectionProfile(id, savedProfile);
-				return resolve(newId);
-			});
->>>>>>> 26bc511c
+			return this.connectionStatusManager.updateConnectionProfile(id, savedProfile);
 		});
 	}
 
@@ -723,13 +689,8 @@
 		});
 	}
 
-<<<<<<< HEAD
 	private onConnectionComplete(handle: number, info: azdata.ConnectionInfoSummary): void {
 		const connection = this.connectionStatusManager.onConnectionComplete(info);
-=======
-	public onConnectionComplete(handle: number, info: azdata.ConnectionInfoSummary): void {
-		let connection = this._connectionStatusManager.onConnectionComplete(info);
->>>>>>> 26bc511c
 
 		if (info.connectionId) {
 			if (info.connectionSummary && info.connectionSummary.databaseName) {
@@ -741,13 +702,8 @@
 			connection.connectHandler(true);
 			this.addTelemetryForConnection(connection);
 
-<<<<<<< HEAD
-			if (this.connectionStatusManager.isDefaultTypeUri(info.ownerUri)) {
+			if (isDefaultTypeUri(info.ownerUri)) {
 				this.connectionGlobalStatus.setStatusToConnected(info.connectionSummary);
-=======
-			if (isDefaultTypeUri(info.ownerUri)) {
-				this._connectionGlobalStatus.setStatusToConnected(info.connectionSummary);
->>>>>>> 26bc511c
 			}
 		} else {
 			connection.connectHandler(false, info.errorMessage, info.errorNumber, info.messages);
@@ -835,15 +791,8 @@
 
 	// Connect an open URI to a connection profile
 	private createNewConnection(uri: string, connection: IConnectionProfile): Promise<IConnectionResult> {
-<<<<<<< HEAD
 		return new Promise<IConnectionResult>(resolve => {
-			const connectionInfo = this.connectionStatusManager.addConnection(connection, uri);
-=======
-		const self = this;
-
-		return new Promise<IConnectionResult>((resolve, reject) => {
-			let connectionInfo = this._connectionStatusManager.addConnection(uri, connection);
->>>>>>> 26bc511c
+			const connectionInfo = this.connectionStatusManager.addConnection(uri, connection);
 			// Setup the handler for the connection complete notification to call
 			connectionInfo.connectHandler = ((connectResult, errorMessage, errorCode, callStack) => {
 				const connectionMngInfo = this.connectionStatusManager.findConnection(uri);
@@ -882,7 +831,6 @@
 	}
 
 	private doDisconnect(fileUri: string, connection?: IConnectionProfile): Promise<boolean> {
-<<<<<<< HEAD
 		const disconnectParams = new ConnectionContracts.DisconnectParams();
 		disconnectParams.ownerUri = fileUri;
 
@@ -894,28 +842,8 @@
 				if (connection) {
 					this._onDisconnect.fire({ connectionUri: fileUri, connectionProfile: connection });
 				}
-=======
-		const self = this;
-
-		return new Promise<boolean>((resolve, reject) => {
-			let disconnectParams = new ConnectionContracts.DisconnectParams();
-			disconnectParams.ownerUri = fileUri;
-
-			// Send a disconnection request for the input URI
-			self.sendDisconnectRequest(fileUri).then((result) => {
-				// If the request was sent
-				if (result) {
-					this._connectionStatusManager.deleteConnection(fileUri);
-					if (connection) {
-						this._notifyDisconnected(connection, fileUri);
-					}
-
-					if (isDefaultTypeUri(fileUri)) {
-						this._connectionGlobalStatus.setStatusToDisconnected(fileUri);
-					}
->>>>>>> 26bc511c
-
-				if (this.connectionStatusManager.isDefaultTypeUri(fileUri)) {
+
+				if (isDefaultTypeUri(fileUri)) {
 					this.connectionGlobalStatus.setStatusToDisconnected(fileUri);
 				}
 
@@ -942,23 +870,11 @@
 		return this.doDisconnect(uri, profile).then(result => {
 			if (result) {
 				this.addTelemetryForConnectionDisconnected(input);
-				this.connectionStatusManager.removeConnection(uri);
+				this.connectionStatusManager.deleteConnection(uri);
 				return undefined;
 			} else {
 				return Promise.reject(result);
 			}
-<<<<<<< HEAD
-=======
-			this.doDisconnect(uri, profile).then(result => {
-				if (result) {
-					this.addTelemetryForConnectionDisconnected(input);
-					this._connectionStatusManager.deleteConnection(uri);
-					resolve();
-				} else {
-					reject(result);
-				}
-			});
->>>>>>> 26bc511c
 		});
 	}
 
