/*---------------------------------------------------------------------------------------------
 *  Copyright (c) Microsoft Corporation. All rights reserved.
 *  Licensed under the Source EULA. See License.txt in the project root for license information.
 *--------------------------------------------------------------------------------------------*/

/*
 * Theme agnostic
 *
 */

.errorMessage {
	color: var(--color-error);
}

.batchMessage {
	padding-left: 20px;
}

.slick-cell a, a:link {
	color: var(--color-grid-link);
	text-decoration: underline;
}

.slick-cell a:hover {
	color: var(--color-grid-link-hover);
}

.resultsMessageValue a, a:link {
	color: var(--color-grid-link);
	text-decoration: underline;
}

.resultsMessageValue a:hover {
	color: var(--color-grid-link-hover);
}

.grid .slick-cell.dirtyCell {
	color: var(--color-grid-dirty-text);
	background-color: var(--color-grid-dirty-background);
}

.grid .slick-cell.dirtyRowHeader {
	background-color: var(--color-grid-dirty-background);
}

.slick-cell.dirtyRowHeader > .row-number {
	color: var(--color-grid-dirty-text);
	font-weight: 500;
}

/*
 * vs theme
 *
 */

.vs .slickgridContainer {
	--color-content: #101010;
	--color-content-disabled: #a9a9a9;
	--color-error: #E81123;
	--color-success: #7CD300;
	--color-bg-header: hsla(0,0%,50%,.2);
	--color-resize-handle: grey;
	--color-bg-content-header: #F5F5F5; /* used for color of grid headers */
	--color-cell-border-active: grey;
	--color-cell-bg-grid-selected: rgb(173, 214, 255);
	--color-grid-link: #0078D7;
	--color-grid-link-hover: #0b93ff;
	--color-grid-dirty-background: #CCC;
	--color-grid-dirty-text: #101010;
}
/* grid styling */

.vs slick-grid.active .grid .slick-cell.active {
	border-color: var(--color-cell-border-active);
}

.vs slick-grid.active .grid .slick-cell.selected {
	background-color: var(--color-cell-bg-grid-selected);
}

.vs .grid .slick-cell.selected .grid-cell-value-container.missing-value {
	color: var(--color-content) !important;
}

.vs .boxRow.content.horzBox.slickgrid {
	border: solid 1px #EEEEF2;
}

/* icons */
.vs .icon.extendFullScreen {
	/* ExtendToFullScreen_16x_vscode */
	background-image: url("extendFullScreen.svg");
}

.vs .icon.exitFullScreen {
	/* ExitFullScreen_16x_vscode */
	background-image: url("exitFullScreen.svg");
}

.vs .icon.saveJson {
	/* ResultToJSON_16x_vscode */
	background-image: url("saveJson.svg");
}

.vs .icon.saveCsv {
	/* ResultToCSV_16x_vscode */
	background-image: url("saveCsv.svg");
}

.vs .icon.saveExcel {
	/* ResultToXlsx_16x_vscode */
	background-image: url("saveExcel.svg");
}

.vs .icon.saveXml {
	/* ResultToXML_16x_vscode */
	background-image: url("saveXml.svg");
}

.vs .icon.viewChart {
	/* ResultToXlsx_16x_vscode */
	background-image: url("viewChart.svg");
}

.vs .icon.viewVisualizer {
<<<<<<< HEAD
	/* ResultToXlsx_16x_vscode */
=======
>>>>>>> 2c12b95e
	background-image: url("viewVisualizer.svg");
}

/* headers */
.vs .resultsMessageHeader {
	background: var(--color-bg-header);
	color: var(--color-content);
}

.vs .resultsViewCollapsible:not(.collapsed) {
	background-image: url("uncollapsedArrow.svg");
	background-repeat: no-repeat;
	background-position: 2px;
}

.vs .resultsViewCollapsible {
	background-image: url("collapsedArrow.svg");
	background-repeat: no-repeat;
	background-position: 2px;
}

.vs .queryResultsShortCut {
	color: grey;
}

/* scroll bar */

.vs ::-webkit-scrollbar {
	width: 14px;
	height: 12px;
}
.vs ::-webkit-scrollbar-thumb {
	background: hsla(0,0%,47%,.4);
}

.vs ::-webkit-scrollbar-thumb:hover {
	background: hsla(0,0%,39%,.7);
}

.vs ::-webkit-scrollbar-thumb:active {
	background: rgba(85,85,85,0.8);
}

.vs ::-webkit-scrollbar-track {
	background: var(--background-color);
}

.vs ::-webkit-scrollbar-corner {
	background: transparent;
}

.vs .monaco-workbench input {
	color: var(--color-content);
}

.vs .monaco-workbench .input {
	background-color: white;
}

/*
 * vs-dark theme
 *
 */

.vs-dark .slickgridContainer {
	--color-content: #E5E5E5;
	--color-content-disabled: grey;
	--color-error: #E81123;
	--color-success: #7CD300;
	--color-bg-header: hsla(0,0%,50%,.2); /* used for pane toolbars */
	--color-resize-handle: #4d4d4d;
	--color-bg-content-header: #333334; /* used for color of grid headers */
	--color-cell-border-active: white;
	--color-cell-bg-grid-selected: rgb(38, 79, 120);
	--color-grid-link: #FF6000;
	--color-grid-link-hover: #ff8033;
	--color-grid-dirty-background: #4d4d4d;
	--color-grid-dirty-text: #E5E5E5;
}

/* grid styling */

.vs-dark slick-grid.active .grid .slick-cell.active {
	border-color: var(--color-cell-border-active);
}

.vs-dark slick-grid.active .grid .slick-cell.selected {
	background-color: var(--color-cell-bg-grid-selected);
}

.vs-dark .grid .slick-cell.selected .grid-cell-value-container.missing-value {
	color: var(--color-content) !important;
}

.vs-dark .boxRow.content.horzBox.slickgrid {
	border: solid 1px #2D2D30;
}

/* icons */
.vs-dark .icon.extendFullScreen,
.hc-black .icon.extendFullScreen {
	/* ExtendToFullScreen_16x_vscode_inverse.svg */
	background-image: url("extendFullScreen_inverse.svg");
}

.vs-dark .icon.exitFullScreen,
.hc-black .icon.exitFullScreen {
	/* ExitFullScreen_16x_vscode_inverse.svg */
	background-image: url("exitFullScreen_inverse.svg");
}

.vs-dark .icon.saveJson,
.hc-black .icon.saveJson {
	/* ResultToJSON_16x_vscode_inverse.svg */
	background-image: url("saveJson_inverse.svg");
}

.vs-dark .icon.saveCsv,
.hc-black .icon.saveCsv {
	/* ResultToCSV_16x_vscode_inverse.svg */
	background-image: url("saveCsv_inverse.svg");
}

.vs-dark .icon.saveExcel,
.hc-black .icon.saveExcel {
	/* ResultToXlsx_16x_vscode_inverse.svg */
	background-image: url("saveExcel_inverse.svg");
}

.vs-dark .icon.saveXml,
.hc-black .icon.saveXml {
	/* ResultToXml_16x_vscode_inverse.svg */
	background-image: url("saveXml_inverse.svg");
}

.vs-dark .icon.viewChart,
.hc-black .icon.viewChart {
	/* ResultToXlsx_16x_vscode */
	background-image: url("viewChart_inverse.svg");
}

.vs-dark .icon.viewVisualizer,
.hc-black .icon.viewVisualizer {
<<<<<<< HEAD
	/* ResultToXlsx_16x_vscode */
=======
>>>>>>> 2c12b95e
	background-image: url("viewVisualizer_inverse.svg");
}

.grid-panel .action-label.icon {
	height: 16px;
	min-width: 28px;
	background-size: 16px;
	background-position: center center;
	background-repeat: no-repeat;
}

/* headers */
.vs-dark .resultsMessageHeader {
	background: var(--color-bg-header);
	color: var(--color-content);
}

.vs-dark .resultsViewCollapsible:not(.collapsed),
.hc-black .resultsViewCollapsible:not(.collapsed) {
	background-image:url("uncollapsedArrow_inverse.svg");
	background-repeat:no-repeat;
	background-position: 2px;
}

.vs-dark .resultsViewCollapsible,
.hc-black .resultsViewCollapsible {
	background-image: url("collapsedArrow_inverse.svg");
	background-repeat:no-repeat;
	background-position: 2px;
}

.vs-dark .queryResultsShortCut {
	color: grey;
}

/* scroll bar */

.vs-dark ::-webkit-scrollbar {
	width: 14px;
	height: 10px;
}

.vs-dark ::-webkit-scrollbar-thumb {
	background: hsla(0,0%,47%,.4);
}

.vs-dark ::-webkit-scrollbar-thumb:hover {
	background: hsla(0,0%,39%,.7);
}

.vs-dark ::-webkit-scrollbar-thumb:active {
	background: rgba(85,85,85,0.8);
}

.vs-dark ::-webkit-scrollbar-track {
	background: var(--background-color);
}

.vs-dark ::-webkit-scrollbar-corner {
	background: transparent;
}

.vs-dark .monaco-workbench input, .vs-dark .monaco-workbench .input {
	color: var(--color-content);
	background-color: #3C3C3C;
}

/*
 * hc-black theme
 *
 */

.hc-black .slickgridContainer {
	--color-content: #E5E5E5;
	--color-content-disabled: grey;
	--color-error: #E81123;
	--color-success: #7CD300;
	--color-bg-header: hsla(0,0%,50%,.2); /* used for pane toolbars */
	--color-resize-handle: #4d4d4d;
	--color-bg-content-header: #333334; /* used for color of grid headers */
	--color-cell-border-active: orange;
	--color-cell-bg-grid-selected: rgb(38, 79, 120);
	--color-grid-link: #FF6000;
	--color-grid-link-hover: #ff8033;
	--color-grid-dirty-background: #FFF;
	--color-grid-dirty-text: #000;
}

/* grid styling */

.hc-black slick-grid.active .grid .slick-cell.active {
	border-color: var(--color-cell-border-active);
}

.hc-black slick-grid.active .grid .slick-cell.selected {
	background-color: var(--color-cell-bg-grid-selected);
}

.hc-black .grid .slick-cell.selected .grid-cell-value-container.missing-value {
	color: var(--color-content) !important;
}

.hc-black .boxRow.content.horzBox.slickgrid {
	border: solid 1px #2D2D30;
}

/* headers */
.hc-black .resultsMessageHeader {
	background: var(--color-bg-header);
	color: var(--color-content);
}

.hc-black .queryResultsShortCut {
	color: grey;
}

/* scroll bar */

.hc-black ::-webkit-scrollbar {
	width: 14px;
	height: 10px;
}

.hc-black ::-webkit-scrollbar-thumb {
	background-color: rgba(111, 195, 223, 0.3);
}

.hc-black ::-webkit-scrollbar-thumb:hover {
	background-color: rgba(111, 195, 223, 0.8);
}

.hc-black ::-webkit-scrollbar-thumb:active {
	background-color: rgba(111, 195, 223, 0.8);
}

.hc-black ::-webkit-scrollbar-track {
	background: var(--background-color);
}

.hc-black ::-webkit-scrollbar-corner {
	background: transparent;
}

.hc-black .monaco-workbench input {
	color: #000;
	background-color: #FFF;
}<|MERGE_RESOLUTION|>--- conflicted
+++ resolved
@@ -123,10 +123,6 @@
 }
 
 .vs .icon.viewVisualizer {
-<<<<<<< HEAD
-	/* ResultToXlsx_16x_vscode */
-=======
->>>>>>> 2c12b95e
 	background-image: url("viewVisualizer.svg");
 }
 
@@ -270,10 +266,6 @@
 
 .vs-dark .icon.viewVisualizer,
 .hc-black .icon.viewVisualizer {
-<<<<<<< HEAD
-	/* ResultToXlsx_16x_vscode */
-=======
->>>>>>> 2c12b95e
 	background-image: url("viewVisualizer_inverse.svg");
 }
 
